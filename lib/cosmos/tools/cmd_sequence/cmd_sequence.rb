# encoding: ascii-8bit

# Copyright 2014 Ball Aerospace & Technologies Corp.
# All Rights Reserved.
#
# This program is free software; you can modify and/or redistribute it
# under the terms of the GNU General Public License
# as published by the Free Software Foundation; version 3 with
# attribution addendums as found in the LICENSE.txt

require 'time'
require 'cosmos'
Cosmos.catch_fatal_exception do
  require 'cosmos/gui/qt_tool'
  require 'cosmos/gui/utilities/script_module_gui'
  require 'cosmos/gui/dialogs/splash'
  require 'cosmos/gui/widgets/realtime_button_bar'
  require 'cosmos/gui/choosers/file_chooser'
  require 'cosmos/config/config_parser'
  require 'cosmos/tools/cmd_sequence/sequence_list'
<<<<<<< HEAD
  require 'cosmos/gui/widgets/full_text_search_line_edit'
=======
  require 'cosmos/script'
>>>>>>> 0140bddb
end

module Cosmos
  # Creates and executes command sequences. Commands are choosen through a GUI
  # similar to CmdSender where the user selects a target, command, and then
  # sets the command parameters in a table layout. Sequences can be saved and
  # loaded and can have relative or absolute delays.
  class CmdSequence < QtTool
    # Runs the CmdSequence application
    def self.run(option_parser = nil, options = nil)
      Cosmos.catch_fatal_exception do
        unless option_parser && options
          option_parser, options = create_default_options()
          options.width = 600
          options.height = 425
          option_parser.separator "Command Sequence Specific Options:"
          option_parser.on("-o", "--output DIRECTORY", "Save files in the specified directory") do |arg|
            options.output_dir = File.expand_path(arg)
          end
          options.run_sequence = nil
          option_parser.on("-r", "--run FILE", "Open and run the specified sequence") do |arg|
            options.run_sequence = arg
          end
        end
        super(option_parser, options)
      end
    end

    # Creates the CmdSequence instance
    # @param options [OpenStruct] Application command line options
    def initialize(options)
      # MUST BE FIRST - All code before super is executed twice in RubyQt Based classes
      super(options)
      Cosmos.load_cosmos_icon("cmd_sequence.png")
      if options.output_dir
        @sequence_dir = options.output_dir
      else
        @sequence_dir = System.paths['SEQUENCES']
      end
      @filename = "Untitled"
      @run_thread = nil
      @exporter = nil

      begin
        process_config(options.config_file) if options.config_file
      rescue => error
        ExceptionDialog.new(self, error, "Error parsing #{options.config_file}")
      end

      initialize_actions()
      initialize_menus()
      initialize_central_widget()
      complete_initialize() # defined in qt_tool
      update_title()

      # Bring up slash screen for long duration tasks after creation
      Splash.execute(self) do |splash|
        # Configure CosmosConfig to interact with splash screen
        ConfigParser.splash = splash

        System.commands
        Qt.execute_in_main_thread(true) do
          update_targets()
          @target_select.setCurrentText(options.packet[0]) if options.packet
          update_commands()
          @cmd_select.setCurrentText(options.packet[1]) if options.packet

          # Handle searching entries
          @search_box.completion_list = System.commands.all_packet_strings(true, splash)
          @search_box.callback = lambda do |cmd|
            split_cmd = cmd.split(" ")
            if split_cmd.length == 2
              target_name = split_cmd[0].upcase
              @target_select.setCurrentText(target_name)
              update_commands()
              command_name = split_cmd[1]
              @cmd_select.setCurrentText(command_name)
              add_command()
            end
          end
        end
        # Unconfigure CosmosConfig to interact with splash screen
        ConfigParser.splash = nil
      end
      run_sequence(options.run_sequence) if options.run_sequence
    end

    # Creates the menu actions
    def initialize_actions
      super()

      @file_new = Qt::Action.new(Cosmos.get_icon('file.png'), tr('&New'), self)
      @file_new_keyseq = Qt::KeySequence.new(tr('Ctrl+N'))
      @file_new.shortcut  = @file_new_keyseq
      @file_new.statusTip = tr('Start a new sequence')
      @file_new.connect(SIGNAL('triggered()')) { file_new() }

      @file_save = Qt::Action.new(Cosmos.get_icon('save.png'), tr('&Save'), self)
      @file_save_keyseq = Qt::KeySequence.new(tr('Ctrl+S'))
      @file_save.shortcut  = @file_save_keyseq
      @file_save.statusTip = tr('Save the sequence')
      @file_save.connect(SIGNAL('triggered()')) { file_save(false) }

      @file_save_as = Qt::Action.new(Cosmos.get_icon('save_as.png'), tr('Save &As'), self)
      @file_save_as.statusTip = tr('Save the sequence')
      @file_save_as.connect(SIGNAL('triggered()')) { file_save(true) }

      @file_export = Qt::Action.new(tr('&Export Sequence'), self)
      @file_export.shortcut = Qt::KeySequence.new(tr('Ctrl+E'))
      @file_export.statusTip = tr('Export the current sequence to a custom binary format')
      @file_export.connect(SIGNAL('triggered()')) { file_export() }

      @show_ignored = Qt::Action.new(tr('&Show Ignored Parameters'), self)
      @show_ignored.statusTip = tr('Show ignored parameters which are normally hidden')
      @show_ignored.setCheckable(true)
      @show_ignored.setChecked(false)
      @show_ignored.connect(SIGNAL('toggled(bool)')) do |bool|
        @sequence_list.map {|item| item.show_ignored(bool) }
      end

      @states_in_hex = Qt::Action.new(tr('&Display State Values in Hex'), self)
      @states_in_hex.statusTip = tr('Display states values in hex instead of decimal')
      @states_in_hex.setCheckable(true)
      @states_in_hex.setChecked(false)
      @states_in_hex.connect(SIGNAL('toggled(bool)')) do |bool|
        @sequence_list.map {|item| item.states_in_hex(bool) }
      end

      @expand_action = Qt::Action.new(tr('&Expand All'), self)
      @expand_action.statusTip = tr('Expand all currently visible commands')
      @expand_action.connect(SIGNAL('triggered()')) do
        @sequence_list.map {|item| item.expand }
      end

      @collapse_action = Qt::Action.new(tr('&Collapse All'), self)
      @collapse_action.statusTip = tr('Collapse all currently visible commands')
      @collapse_action.connect(SIGNAL('triggered()')) do
        @sequence_list.map {|item| item.collapse }
      end

      @script_disconnect = Qt::Action.new(Cosmos.get_icon('disconnected.png'), tr('&Toggle Disconnect'), self)
      @script_disconnect_keyseq = Qt::KeySequence.new(tr('Ctrl+T'))
      @script_disconnect.shortcut  = @script_disconnect_keyseq
      @script_disconnect.statusTip = tr('Toggle disconnect from the server')
      @script_disconnect.connect(SIGNAL('triggered()')) do
        @server_config_file ||= CmdTlmServer::DEFAULT_CONFIG_FILE
        @server_config_file = toggle_disconnect(@server_config_file)
      end
    end

    # Create the application menus and assign the actions
    def initialize_menus
      file_menu = menuBar.addMenu(tr('&File'))
      file_menu.addAction(@file_new)

      open_action = Qt::Action.new(self)
      open_action.shortcut = Qt::KeySequence.new(tr('Ctrl+O'))
      open_action.connect(SIGNAL('triggered()')) { file_open(@sequence_dir) }
      self.addAction(open_action)

      file_open = file_menu.addMenu(tr('&Open'))
      file_open.setIcon(Cosmos.get_icon('open.png'))
      target_dirs_action(file_open, System.paths['SEQUENCES'], 'sequences', method(:file_open))

      file_menu.addAction(@file_save)
      file_menu.addAction(@file_save_as)
      if @exporter
        file_menu.addSeparator()
        file_menu.addAction(@file_export)
      end
      file_menu.addSeparator()
      file_menu.addAction(@exit_action)

      action_menu = menuBar.addMenu(tr('&Actions'))
      action_menu.addAction(@show_ignored)
      action_menu.addAction(@states_in_hex)
      action_menu.addSeparator()
      action_menu.addAction(@expand_action)
      action_menu.addAction(@collapse_action)
      action_menu.addSeparator()
      action_menu.addAction(@script_disconnect)

      @about_string = "Sequence Generator generates and executes sequences of commands."
      initialize_help_menu()
    end

    # Create the CmdSequence GUI
    def initialize_central_widget
      central_widget = Qt::Widget.new
      setCentralWidget(central_widget)
      central_layout = Qt::VBoxLayout.new
      central_widget.layout = central_layout

      @realtime_button_bar = RealtimeButtonBar.new(self)
      @realtime_button_bar.start_callback = method(:handle_start)
      @realtime_button_bar.pause_callback = method(:handle_pause)
      @realtime_button_bar.stop_callback  = method(:handle_stop)
      @realtime_button_bar.state = 'Stopped'
      central_layout.addWidget(@realtime_button_bar)

      # Mnemonic Search Box
      @search_box = FullTextSearchLineEdit.new(self)
      central_layout.addWidget(@search_box)

      @target_select = Qt::ComboBox.new
      @target_select.setMaxVisibleItems(6)
      @target_select.connect(SIGNAL('activated(const QString&)')) do |target|
        target_changed()
      end
      target_label = Qt::Label.new(tr("&Target:"))
      target_label.setBuddy(@target_select)

      @cmd_select = Qt::ComboBox.new
      @cmd_select.setMaxVisibleItems(20)
      cmd_label = Qt::Label.new(tr("&Command:"))
      cmd_label.setBuddy(@cmd_select)

      add = Qt::PushButton.new("Add")
      add.connect(SIGNAL('clicked()')) { add_command() }

      # Layout the target and command selection with Add button
      select_layout = Qt::HBoxLayout.new
      select_layout.addWidget(target_label)
      select_layout.addWidget(@target_select, 1)
      select_layout.addWidget(cmd_label)
      select_layout.addWidget(@cmd_select, 1)
      select_layout.addWidget(add)
      central_layout.addLayout(select_layout)

      # Create a splitter to hold the sequence area and the script output text area
      splitter = Qt::Splitter.new(Qt::Vertical, self)
      central_layout.addWidget(splitter)

      @sequence_list = SequenceList.new
      @sequence_list.connect(SIGNAL("modified()")) { update_title }

      @scroll = Qt::ScrollArea.new()
      @scroll.setSizePolicy(Qt::SizePolicy::Preferred, Qt::SizePolicy::Expanding)
      @scroll.setWidgetResizable(true)
      @scroll.setWidget(@sequence_list)
      connect(@scroll.verticalScrollBar(), SIGNAL("valueChanged(int)"), @sequence_list, SLOT("update()"))
      splitter.addWidget(@scroll)

      bottom_frame = Qt::Widget.new
      bottom_layout = Qt::VBoxLayout.new
      bottom_layout.setContentsMargins(0,0,0,0)
      bottom_layout_label = Qt::Label.new("Sequence Output:")
      bottom_layout.addWidget(bottom_layout_label)
      @output = Qt::TextEdit.new
      @output.setReadOnly(true)
      bottom_layout.addWidget(@output)
      bottom_frame.setLayout(bottom_layout)
      splitter.addWidget(bottom_frame)
      splitter.setStretchFactor(0,1)
      splitter.setStretchFactor(1,0)
    end

    def add_command
      command = System.commands.packet(@target_select.text, @cmd_select.text).dup
      command.restore_defaults
      item = @sequence_list.add(command)
      item.show_ignored(@show_ignored.isChecked())
      item.states_in_hex(@states_in_hex.isChecked())
    end

    # Export the sequence list into a custom binary format
    def file_export
      return if @sequence_list.empty? || @exporter.nil?
      begin
        @exporter.export(@filename, @sequence_dir, @sequence_list)
      rescue => error
        ExceptionDialog.new(self, error, 'Export Error', false)
      end
    end

    # Clears the sequence list
    def file_new
      return unless prompt_for_save_if_needed()
      @sequence_list.clear
      @filename = "Untitled"
    end

    # Opens a sequence list file and populates the GUI
    # @param filename [String] Name of the file to open
    def file_open(filename = nil)
      return unless prompt_for_save_if_needed()
      if File.directory?(filename)
        filename = Qt::FileDialog.getOpenFileName(self, "Select Sequence", filename)
      else
        filename = Qt::FileDialog.getOpenFileName(self, "Select Sequence")
      end
      if !filename.nil? && File.exist?(filename) && !File.directory?(filename)
        # Try to open and load the file. Errors are handled here.
        @sequence_list.open(filename)
        @sequence_list.map {|item| item.show_ignored(@show_ignored.isChecked()) }
        @sequence_list.map {|item| item.states_in_hex(@states_in_hex.isChecked()) }
        @filename = filename
        @sequence_dir = File.dirname(filename)
        @sequence_dir << '/' if @sequence_dir[-1..-1] != '/' and @sequence_dir[-1..-1] != '\\'
        update_title()
      end
    rescue => error
      @sequence_list.clear() # Errors during load invalidate the sequence
      Qt::MessageBox.critical(self, 'Error', error.message)
    end

    # Saves the GUI configuration to file. Also performs SaveAs by prompting
    # for a new filename.
    # @param save_as [Boolean] Whether to SaveAs and prompt for a filename
    def file_save(save_as = false)
      filename = @filename # Start with the current filename
      saved = false
      if filename == 'Untitled' # No file is currently open
        filename = Qt::FileDialog::getSaveFileName(self,         # parent
                                                   'Save As...', # caption
                                                   @sequence_dir + '/sequence.txt', # dir
                                                   'Sequence Files (*.txt)') # filter
      elsif save_as
        filename = Qt::FileDialog::getSaveFileName(self,         # parent
                                                   'Save As...', # caption
                                                   filename,     # dir
                                                   'Sequence Files (*.txt)') # filter
      end
      if !filename.nil? && !filename.empty?
        begin
          @sequence_list.save(filename)
          saved = true
          @filename = filename
          update_title()
          @sequence_dir = File.dirname(filename)
          @sequence_dir << '/' if @sequence_dir[-1..-1] != '/' and @sequence_dir[-1..-1] != '\\'
        rescue => error
          Qt::MessageBox.critical(self, 'Error', error.message)
        end
      end
      saved
    end

    # Toggles whether CmdSequence is sending files to the CmdTlmServer (default)
    # or disconnects and processes them all internally. The disconnected mode
    # sets the background color to red to visually distinguish that no commands
    # are actually going to the server.
    # @param config_file [String] cmd_tlm_server.txt configuration file to
    #   process when creating the disconnected server
    def toggle_disconnect(config_file, ask_for_config_file = true)
      dialog = Qt::Dialog.new(self, Qt::WindowTitleHint | Qt::WindowSystemMenuHint)
      dialog.setWindowTitle(tr("Disconnect Settings"))
      dialog_layout = Qt::VBoxLayout.new
      dialog_layout.addWidget(Qt::Label.new("Targets checked will be disconnected."))

      all_targets = {}
      set_clear_layout = Qt::HBoxLayout.new
      check_all = Qt::PushButton.new("Check All")
      check_all.setAutoDefault(false)
      check_all.setDefault(false)
      check_all.connect(SIGNAL('clicked()')) do
        all_targets.each do |target, checkbox|
          checkbox.setChecked(true)
        end
      end
      set_clear_layout.addWidget(check_all)
      clear_all = Qt::PushButton.new("Clear All")
      clear_all.connect(SIGNAL('clicked()')) do
        all_targets.each do |target, checkbox|
          checkbox.setChecked(false)
        end
      end
      set_clear_layout.addWidget(clear_all)
      dialog_layout.addLayout(set_clear_layout)

      scroll = Qt::ScrollArea.new
      target_widget = Qt::Widget.new
      scroll.setWidget(target_widget)
      target_layout = Qt::VBoxLayout.new(target_widget)
      target_layout.setSizeConstraint(Qt::Layout::SetMinAndMaxSize)
      scroll.setSizePolicy(Qt::SizePolicy::Preferred, Qt::SizePolicy::Expanding)
      scroll.setWidgetResizable(true)

      existing = get_disconnected_targets()
      System.targets.keys.each do |target|
        check_layout = Qt::HBoxLayout.new
        check_label = Qt::CheckboxLabel.new(target)
        checkbox = Qt::CheckBox.new
        all_targets[target] = checkbox
        if existing
          checkbox.setChecked(existing && existing.include?(target))
        else
          checkbox.setChecked(true)
        end
        check_label.setCheckbox(checkbox)
        check_layout.addWidget(checkbox)
        check_layout.addWidget(check_label)
        check_layout.addStretch
        target_layout.addLayout(check_layout)
      end
      dialog_layout.addWidget(scroll)

      if ask_for_config_file
        chooser = FileChooser.new(self, "Config File", config_file, 'Select',
                                  File.dirname(config_file))
        chooser.callback = lambda do |filename|
          chooser.filename = filename
        end
        dialog_layout.addWidget(chooser)
      end

      button_layout = Qt::HBoxLayout.new
      ok = Qt::PushButton.new("Ok")
      ok.setAutoDefault(true)
      ok.setDefault(true)
      targets = []
      ok.connect(SIGNAL('clicked()')) do
        all_targets.each do |target, checkbox|
          targets << target if checkbox.isChecked
        end
        dialog.accept()
      end
      button_layout.addWidget(ok)
      cancel = Qt::PushButton.new("Cancel")
      cancel.connect(SIGNAL('clicked()')) do
        dialog.reject()
      end
      button_layout.addWidget(cancel)
      dialog_layout.addLayout(button_layout)

      dialog.setLayout(dialog_layout)
      if dialog.exec == Qt::Dialog::Accepted
        if targets.empty?
          clear_disconnected_targets()
          statusBar.showMessage("")
        else
          config_file = chooser.filename
          statusBar.showMessage("Targets disconnected: #{targets.join(" ")}")
          Splash.execute(self) do |splash|
            ConfigParser.splash = splash
            splash.message = "Initializing Command and Telemetry Server"
            set_disconnected_targets(targets, config_file)
            ConfigParser.splash = nil
          end
        end
      end
      dialog.dispose
      config_file
    end

    # Handle the closeEvent to check if we're running or a sequence needs to
    # be saved before closing. Must be part of the public API.
    def closeEvent(event)
      if prompt_if_running_on_close()
        handle_stop()
        if prompt_for_save_if_needed()
          super(event)
        else
          event.ignore()
        end
      else
        event.ignore()
      end
    end

    # Handles the start button on the realtime_button_bar. This button changes
    # as sequences are running to "Go" which skips any remaining wait time on
    # the command. It also continues any paused sequences.
    def handle_start
      case @realtime_button_bar.state
      when 'Stopped'
        return unless prompt_for_save_if_needed()
        # Collapse all items
        @sequence_list.map {|item| item.collapse }
        @pause = false
        @go = false
        @realtime_button_bar.state = 'Running'
        @realtime_button_bar.start_button.setText('Go')
        output_append("*** Sequence Started ***")
        @run_thread = Thread.new do
          @sequence_list.each do |item|
            Qt.execute_in_main_thread { @scroll.ensureWidgetVisible(item) }
            execute_item(item)
          end
          # Since we're inside a new Ruby thread
          Qt.execute_in_main_thread do
            output_append("*** Sequence Complete ***")
            @output.append("") # delimit the sequences in the output log
            @realtime_button_bar.start_button.setText('Start')
            @realtime_button_bar.state = 'Stopped'
          end
        end
      when 'Paused'
        output_append("User pressed #{@realtime_button_bar.start_button.text}")
        @realtime_button_bar.state = 'Running'
        @pause = false
      when 'Running'
        output_append("User pressed #{@realtime_button_bar.start_button.text}")
        @go = true
      end
    end

    # Handles the pause button on the realtime_button_bar.
    def handle_pause
      @pause = true
      @realtime_button_bar.state = 'Paused'
      @realtime_button_bar.start_button.setEnabled(true)
      output_append("User pressed Pause")
    end

    # Handles the stop button on the realtime_button_bar. This kills the
    # run_thread which requires the user to restart the sequence.
    def handle_stop
      Cosmos.kill_thread(nil, @run_thread)
      @run_thread = nil
      @realtime_button_bar.start_button.setEnabled(true)
      @realtime_button_bar.start_button.setText('Start')
      @realtime_button_bar.state = 'Stopped'
      output_append("User pressed Stop")
      @output.append("") # delimit the sequences in the output log
    end

    protected

    # Executes a particular sequence item (command) by delaying for the given
    # time and then sending the command via cmd_no_hazardous_check.
    # @param item [SequenceItem] Item to execute, e.g. send the command
    def execute_item(item)
      Qt.execute_in_main_thread do
        item.read_only(true)
        item.setStyleSheet("color: green")
      end
      result = process_delay(item)
      command = item.command_string
      result += command # += in case we added a warning above
      cmd_no_hazardous_check(command)
    rescue DRb::DRbConnError
      result = "Error Connecting to Command and Telemetry Server"
    rescue Exception => err
      result = "Error executing #{item.save} due to #{err}\n#{err.backtrace}"
    ensure
      Qt.execute_in_main_thread do
        item.setStyleSheet("")
        item.read_only(false)
        output_append(result)
      end
    end

    # Delays for the absolute or relative time given for the item
    # @param item [SequenceItem] Item with given delay time
    def process_delay(item)
      result = ''
      time = item.time
      # Check for item containing a date
      if time.include?('/')
        start_time = Time.parse(time)
        if start_time - Time.now > 0
          while start_time - Time.now > 0
            break if check_go_and_pause()
          end
        else
          result = "WARNING: Start time #{start_time} has already passed!\n"
        end
      else # Relative delay
        start = Time.now
        while Time.now - start < time.to_f
          break if check_go_and_pause()
        end
      end
      result
    end

    # Checks the @go and @pause instance variables to determine how to proceed.
    # If @go is true it returns true immediately. If @pause is true it sleeps
    # continously while @pause is true. Otherwise it sleeps for a short time
    # and returns false.
    # @return [Boolean] true if @go is true, else false
    def check_go_and_pause
      if @go
        @go = false
        return true
      end
      if @pause
        sleep 0.01 while @pause
      else
        sleep 0.01
      end
      false
    end

    # Called when the target select dropdown changes to force the command
    # select to update
    def target_changed
      update_commands()
    end

    # Called once at initialization to populate the target select dropdown
    def update_targets
      @target_select.clearItems()
      target_names = System.commands.target_names
      target_names_to_delete = []
      target_names.each do |target_name|
        found_non_hidden = false
        begin
          packets = System.commands.packets(target_name)
          packets.each do |packet_name, packet|
            found_non_hidden = true unless packet.hidden
          end
        rescue
          # Don't do anything
        end
        target_names_to_delete << target_name unless found_non_hidden
      end
      target_names_to_delete.each do |target_name|
        target_names.delete(target_name)
      end
      target_names.each do |target_name|
        @target_select.addItem(target_name)
      end
    end

    # Updates the command select dropdown based on the currently selected target
    def update_commands
      @cmd_select.clearItems()
      target_name = @target_select.text
      if target_name
        commands = System.commands.packets(target_name)
        command_names = []
        commands.each do |command_name, command|
          command_names << command_name unless command.hidden
        end
        command_names.sort!
        command_names.each do |command_name|
          @cmd_select.addItem(command_name)
        end
      end
    end

    # Opens the given filename and executes the sequence. Implemented to allow
    # for a command line option to immediately load and execute a sequence.
    # @param filename [String] Sequence file to open and run
    def run_sequence(filename)
      filename = find_sequence(filename)
      return unless filename
      @sequence_list.open(filename)
      @filename = filename
      update_title()
      handle_start()
    end

    # Finds the given filename by looking in the system sequences path as
    # well as in each target's sequences directory. If the file can't be
    # found an Error dialog is created.
    # @param filename [String] Filename to locate
    def find_sequence(filename)
      # If the filename is already sufficient, just expand the path.
      return File.expand_path(filename) if File.exist?(filename)

      # If the filename wasn't sufficient, can we find the file in the
      # system sequence directory?
      new_filename = File.join(System.paths['SEQUENCES'], filename)
      return File.expand_path(new_filename) if File.exist?(new_filename)

      # Ok, how about one of the target sequence directories?
      System.targets.each do |target_name, target|
        new_filename = File.join(target.dir, 'sequences', filename)
        return File.expand_path(new_filename) if File.exist?(new_filename)
      end
      Qt::MessageBox.critical(self, 'Error', "Could not find #{filename}")

      # Couldn't find the file anywhere.
      return nil
    end

    # Prompts the user that a sequence is running before they close the app
    def prompt_if_running_on_close
      safe_to_continue = true
      # Check for not Stopped since it can also be Running or Paused
      if @realtime_button_bar.state != "Stopped"
        case Qt::MessageBox.warning(
          self,      # parent
          'Warning!', # title
          'A Sequence is Running! Close Anyways?', # text
          Qt::MessageBox::Yes | Qt::MessageBox::No, # buttons
          Qt::MessageBox::No) # default button
        when Qt::MessageBox::Yes
          safe_to_continue = true
        else
          safe_to_continue = false
        end
      end
      safe_to_continue
    end

    # Prompts for save if the current sequence has been modified
    def prompt_for_save_if_needed(message = 'Save Current Sequence?')
      safe_to_continue = true
      if @sequence_list.modified?
        case Qt::MessageBox.question(
          self,    # parent
          'Save?', # title
          message, # text
          Qt::MessageBox::Yes | Qt::MessageBox::No | Qt::MessageBox::Cancel, # buttons
          Qt::MessageBox::Cancel) # default button
        when Qt::MessageBox::Cancel
          safe_to_continue = false
        when Qt::MessageBox::Yes
          saved = file_save(false) # Try save which returns true if successful
          safe_to_continue = false if !saved
        end
      end
      safe_to_continue
    end

    # Updates the title to show the sequence filename and modified status
    def update_title
      self.setWindowTitle("Command Sequence : #{@filename}")
      self.setWindowTitle(self.windowTitle << '*') if @sequence_list.modified?
    end

    # Append string to the output with the current time
    def output_append(string)
      return unless string
      Qt.execute_in_main_thread do
        string.split("\n").each do |line|
          @output.append(Time.now.sys.formatted + ':  ' + line)
        end
        @output.moveCursor(Qt::TextCursor::End)
        @output.ensureCursorVisible()
      end
    end

    def process_config(filename)
      parser = ConfigParser.new
      parser.parse_file(filename) do |keyword, params|
        case keyword

        when 'EXPORTER'
          usage = "#{keyword} <exporter class filename> <exporter specific options...>"
          parser.verify_num_parameters(1, nil, usage)
          exporter_class = Cosmos.require_class(params[0])
          if params.length >= 2
            @exporter = exporter_class.new(self, *params[1..-1])
          else
            @exporter = exporter_class.new(self)
          end

        # Unknown keyword
        else
          raise "Unhandled keyword: #{keyword}" if keyword
        end
      end
    end
  end
end<|MERGE_RESOLUTION|>--- conflicted
+++ resolved
@@ -18,11 +18,8 @@
   require 'cosmos/gui/choosers/file_chooser'
   require 'cosmos/config/config_parser'
   require 'cosmos/tools/cmd_sequence/sequence_list'
-<<<<<<< HEAD
   require 'cosmos/gui/widgets/full_text_search_line_edit'
-=======
   require 'cosmos/script'
->>>>>>> 0140bddb
 end
 
 module Cosmos
