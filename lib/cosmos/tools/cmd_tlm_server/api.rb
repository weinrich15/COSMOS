--- conflicted
+++ resolved
@@ -41,13 +41,10 @@
         'tlm_variable',
         'set_tlm',
         'set_tlm_raw',
-<<<<<<< HEAD
+        'inject_tlm',
         'override_tlm',
         'override_tlm_raw',
         'normalize_tlm',
-=======
-        'inject_tlm',
->>>>>>> 66d01ff6
         'get_tlm_buffer',
         'get_tlm_packet',
         'get_tlm_values',
@@ -514,74 +511,6 @@
       nil
     end
 
-<<<<<<< HEAD
-    # Override a telemetry item in a packet to a particular value such that it
-    # is always returned even when new telemetry packets are received from the
-    # target.
-    #
-    # Accepts two different calling styles:
-    #   override_tlm("TGT PKT ITEM = 1.0")
-    #   override_tlm('TGT','PKT','ITEM', 10.0)
-    #
-    # Favor the first syntax where possible as it is more succinct.
-    #
-    # @param args The args must either be a string followed by a value or
-    #   three strings followed by a value (see the calling style in the
-    #   description).
-    def override_tlm(*args)
-      _override(__method__, set_tlm_process_args(args, __method__))
-    end
-
-    # Override a telemetry item in a packet to a particular value such that it
-    # is always returned even when new telemetry packets are received from the
-    # target. This only accepts RAW data items and any conversions are applied
-    # to the raw data when the packet is read.
-    #
-    # Accepts two different calling styles:
-    #   override_tlm_raw("TGT PKT ITEM = 1.0")
-    #   override_tlm_raw('TGT','PKT','ITEM', 10.0)
-    #
-    # Favor the first syntax where possible as it is more succinct.
-    #
-    # @param args The args must either be a string followed by a value or
-    #   three strings followed by a value (see the calling style in the
-    #   description).
-    def override_tlm_raw(*args)
-      _override(__method__, set_tlm_process_args(args, __method__))
-    end
-
-    # Normalize a telemetry item in a packet to its default behavior. Called
-    # after override_tlm and override_tlm_raw to restore standard processing.
-    #
-    # Accepts two different calling styles:
-    #   normalize_tlm("TGT PKT ITEM")
-    #   normalize_tlm('TGT','PKT','ITEM')
-    #
-    # Favor the first syntax where possible as it is more succinct.
-    #
-    # @param args The args must either be a string or three strings
-    #   (see the calling style in the description).
-    def normalize_tlm(*args)
-      _override(__method__, tlm_process_args(args, __method__))
-    end
-
-    private
-
-    def _override(method, tgt_pkt_item)
-      interface = System.targets[tgt_pkt_item[0]].interface
-      if interface.respond_to?("_#{method}") # Check to see if they have this functionality
-        # Test to see if this telemetry item exists
-        System.telemetry.value(tgt_pkt_item[0], tgt_pkt_item[1], tgt_pkt_item[2], :RAW)
-        interface.public_send("_#{method}", *tgt_pkt_item)
-      else
-        raise "Interface #{interface.name} does not have #{method} ability. Is 'PROTOCOL override_tlm.rb' under the interface definition?"
-      end
-      nil
-    end
-
-    public
-
-=======
     # Injects a packet into the system as if it was received from an interface
     #
     # @param target_name[String] Target name of the packet
@@ -671,7 +600,72 @@
       nil
     end
 
->>>>>>> 66d01ff6
+    # Override a telemetry item in a packet to a particular value such that it
+    # is always returned even when new telemetry packets are received from the
+    # target.
+    #
+    # Accepts two different calling styles:
+    #   override_tlm("TGT PKT ITEM = 1.0")
+    #   override_tlm('TGT','PKT','ITEM', 10.0)
+    #
+    # Favor the first syntax where possible as it is more succinct.
+    #
+    # @param args The args must either be a string followed by a value or
+    #   three strings followed by a value (see the calling style in the
+    #   description).
+    def override_tlm(*args)
+      _override(__method__, set_tlm_process_args(args, __method__))
+    end
+
+    # Override a telemetry item in a packet to a particular value such that it
+    # is always returned even when new telemetry packets are received from the
+    # target. This only accepts RAW data items and any conversions are applied
+    # to the raw data when the packet is read.
+    #
+    # Accepts two different calling styles:
+    #   override_tlm_raw("TGT PKT ITEM = 1.0")
+    #   override_tlm_raw('TGT','PKT','ITEM', 10.0)
+    #
+    # Favor the first syntax where possible as it is more succinct.
+    #
+    # @param args The args must either be a string followed by a value or
+    #   three strings followed by a value (see the calling style in the
+    #   description).
+    def override_tlm_raw(*args)
+      _override(__method__, set_tlm_process_args(args, __method__))
+    end
+
+    # Normalize a telemetry item in a packet to its default behavior. Called
+    # after override_tlm and override_tlm_raw to restore standard processing.
+    #
+    # Accepts two different calling styles:
+    #   normalize_tlm("TGT PKT ITEM")
+    #   normalize_tlm('TGT','PKT','ITEM')
+    #
+    # Favor the first syntax where possible as it is more succinct.
+    #
+    # @param args The args must either be a string or three strings
+    #   (see the calling style in the description).
+    def normalize_tlm(*args)
+      _override(__method__, tlm_process_args(args, __method__))
+    end
+
+    private
+
+    def _override(method, tgt_pkt_item)
+      interface = System.targets[tgt_pkt_item[0]].interface
+      if interface.respond_to?("_#{method}") # Check to see if they have this functionality
+        # Test to see if this telemetry item exists
+        System.telemetry.value(tgt_pkt_item[0], tgt_pkt_item[1], tgt_pkt_item[2], :RAW)
+        interface.public_send("_#{method}", *tgt_pkt_item)
+      else
+        raise "Interface #{interface.name} does not have #{method} ability. Is 'PROTOCOL override_tlm.rb' under the interface definition?"
+      end
+      nil
+    end
+
+    public
+
     # Returns the raw buffer for a telemetry packet.
     #
     # @param target_name [String] Name of the target
