--- conflicted
+++ resolved
@@ -328,10 +328,7 @@
       if @target_name != edited_data_object.target_name or
          @packet_name != edited_data_object.packet_name or
          @item_name != edited_data_object.item_name or
-<<<<<<< HEAD
-=======
          @item_array_index != edited_data_object.item_array_index or
->>>>>>> 61483e0b
          @time_item_name != edited_data_object.time_item_name or
          @formatted_time_item_name != edited_data_object.formatted_time_item_name or
          @value_type != edited_data_object.value_type or
