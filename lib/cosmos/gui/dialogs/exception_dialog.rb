# encoding: ascii-8bit

# Copyright 2014 Ball Aerospace & Technologies Corp.
# All Rights Reserved.
#
# This program is free software; you can modify and/or redistribute it
# under the terms of the GNU General Public License
# as published by the Free Software Foundation; version 3 with
# attribution addendums as found in the LICENSE.txt

# This file contains the implementation of the ExceptionDialog class.   This class
# is used to display an exception window

require 'cosmos'
require 'cosmos/gui/qt'

module Cosmos
  # Creates a dialog to display a COSMOS exception to the user. The dialog can
  # close the application and log the exception. This is the primary dialog to
  # display when something goes unexpectedly wrong.
  class ExceptionDialog
    # @return [Mutex] Mutex to make this dialog single threaded
    @@mutex = Mutex.new

    # @param parent [Qt::Dialog] Parent of this dialog
    # @param exception [Exception] Ruby Exception to display details about
    # @param title [String] Title of the dialog
    # @param exit_afterwards [Boolean] Whether to completely exit the
    #   application after displaying the dialog. Useful for fatal exceptions.
    # @param log_exception [Boolean] Whether to create an exception log file
    # @param log_file [String] Name of the log file to create
    def initialize(parent, exception, title = 'COSMOS Exception', exit_afterwards = true, log_exception = true, log_file = nil)
      return unless @@mutex.try_lock

      unless exception.class == SystemExit || exception.class == Interrupt
        # ConfigParser::Errors are configuration user errors. We don't want to clutter
        # up list of real exceptions with user configuration errors.
        # Same goes for FatalErrors
        unless exception.class == ConfigParser::Error || exception.class == FatalError
          log_file = Cosmos.write_exception_file(exception) if log_exception
        end

        if Qt::CoreApplication.instance
          msg = Qt::MessageBox.new(parent)
          msg.setWindowTitle(title)
          msg.setTextFormat(Qt::RichText)
          msg.setIcon(Qt::MessageBox::Critical)
          case exception
          # ConfigParser::Errors are a special case generated with a known format
          # by the ConfigParser
          when ConfigParser::Error
            # Substitute the html tags '<' and '>' and then replace newlines with html breaks
<<<<<<< HEAD
            usage = exception.usage.gsub("<","&#060;").gsub(">","&#062;").gsub("\n","<br/>")
            message = exception.message.gsub("<","&#060;").gsub(">","&#062;").gsub("\n","<br/>")
            line = exception.keyword + ' ' + exception.parameters.join(' ').gsub("<","&#060;").gsub(">","&#062;").gsub("\n","<br/>")
            text = "Error at #{exception.filename}:#{exception.line_number}<br/><br/>#{line}<br/><br/>Usage: #{usage}<br/><br/>#{message}"
=======
            usage = exception.usage.gsub("<", "&#060;").gsub(">", "&#062;").gsub("\n", "<br/>")
            message = exception.message.gsub("<", "&#060;").gsub(">", "&#062;").gsub("\n", "<br/>")
            line = exception.keyword + ' ' + exception.parameters.join(' ').gsub("<", "&#060;").gsub(">", "&#062;").gsub("\n", "<br/>")
            text = "Error in #{exception.filename}<br/><br/>Line #{exception.line_number}: #{line}<br/><br/>#{message}<br/><br/>#{usage}"
>>>>>>> 97674d57
            unless exception.url.nil?
              text << "<br/><br/>For more information see <a href='#{exception.url}'>#{exception.url}</a>."
            end
          # FatalErrors are errors explicitly raised when a known fatal issue
          # occurs. Since it is a known issue we don't put up the full error
          # dialog.
          when FatalError
            text = "Error: #{exception.message.gsub("\n", "<br/>")}"
          else
            file_contents = ""
            # First read the log_file we wrote out to the logs directory
            # Change newlines to %0A for Outlook and remove all quotes to avoid breaking the link
            begin
              message = exception.message.gsub("\n", "<br/>")
              file_contents = File.read(log_file).gsub("\n", "%0A").gsub("'", "").gsub("\"", "") if log_file
            rescue
            end
            text = "The following error occurred:<br/>#{message}"
            text << "<br/><br/>Please contact your local COSMOS expert.<br/><br/>This error has been logged:<br/>#{log_file}<br/><br/> <a href='mailto:rmelton@ball.com;jmthomas@ball.com?subject=COSMOS exception&body=#{file_contents}'>Click here</a> to email this log to the COSMOS developers." if log_file
          end
          text << "<br/><br/>NOTE!: The application will exit once you accept or dismiss this dialog!" if exit_afterwards
          msg.setText(text)
          if log_file
            open_button = Qt::PushButton.new("Open Exception Log in Text Editor")
            open_button.connect(SIGNAL('clicked()')) do
              Cosmos.open_in_text_editor(log_file)
              sleep(2)
            end
            msg.addButton(open_button, Qt::MessageBox::ResetRole)
          end
          close_button = Qt::PushButton.new("Close")
          msg.addButton(close_button, Qt::MessageBox::ActionRole)
          msg.raise
          msg.exec
          msg.dispose
        end # if Qt::CoreApplication.instance
      end #  unless exception.class == SystemExit or exception.class == Interrupt
      @@mutex.unlock
      if exit_afterwards
        Qt::CoreApplication.instance.exit(1) if Qt::CoreApplication.instance
        exit 1 # incase CoreApplication doesn't exit yet or didn't complete the exit
      end
    end # def initialize

    # @return [Boolean] Whether this dialog has already been instantiated
    def self.dialog_open?
      @@mutex.locked?
    end
  end
end<|MERGE_RESOLUTION|>--- conflicted
+++ resolved
@@ -50,17 +50,10 @@
           # by the ConfigParser
           when ConfigParser::Error
             # Substitute the html tags '<' and '>' and then replace newlines with html breaks
-<<<<<<< HEAD
-            usage = exception.usage.gsub("<","&#060;").gsub(">","&#062;").gsub("\n","<br/>")
-            message = exception.message.gsub("<","&#060;").gsub(">","&#062;").gsub("\n","<br/>")
-            line = exception.keyword + ' ' + exception.parameters.join(' ').gsub("<","&#060;").gsub(">","&#062;").gsub("\n","<br/>")
-            text = "Error at #{exception.filename}:#{exception.line_number}<br/><br/>#{line}<br/><br/>Usage: #{usage}<br/><br/>#{message}"
-=======
             usage = exception.usage.gsub("<", "&#060;").gsub(">", "&#062;").gsub("\n", "<br/>")
             message = exception.message.gsub("<", "&#060;").gsub(">", "&#062;").gsub("\n", "<br/>")
             line = exception.keyword + ' ' + exception.parameters.join(' ').gsub("<", "&#060;").gsub(">", "&#062;").gsub("\n", "<br/>")
-            text = "Error in #{exception.filename}<br/><br/>Line #{exception.line_number}: #{line}<br/><br/>#{message}<br/><br/>#{usage}"
->>>>>>> 97674d57
+            text = "Error at #{exception.filename}:#{exception.line_number}<br/><br/>#{line}<br/><br/>Usage: #{usage}<br/><br/>#{message}"
             unless exception.url.nil?
               text << "<br/><br/>For more information see <a href='#{exception.url}'>#{exception.url}</a>."
             end
