# encoding: ascii-8bit

# Copyright 2014 Ball Aerospace & Technologies Corp.
# All Rights Reserved.
#
# This program is free software; you can modify and/or redistribute it
# under the terms of the GNU General Public License
# as published by the Free Software Foundation; version 3 with
# attribution addendums as found in the LICENSE.txt

require 'cosmos/config/config_parser'
require 'cosmos/packets/packet_config'
require 'cosmos/packets/commands'
require 'cosmos/packets/telemetry'
require 'cosmos/packets/limits'
require 'cosmos/system/target'
require 'cosmos/packet_logs'
require 'fileutils'
require 'drb/acl'
require 'zip'
require 'zip/filesystem'
require 'bundler'

module Cosmos
  # System is the primary entry point into the COSMOS framework. It captures
  # system wide configuration items such as the available ports and paths to
  # various files used by the system. The #commands, #telemetry, and #limits
  # class variables are the primary access points for applications. The
  # #targets variable provides access to all the targets defined by the system.
  # Its primary responsibily is to load the system configuration file and
  # create all the Target instances. It also saves and restores configurations
  # using a hashing checksum over the entire configuration to detect changes.
  class System
    # @return [Hash<String,Fixnum>] Hash of all the known ports and their values
    instance_attr_reader :ports
    # @return [Hash<String,String>] Hash of host names or ip addresses for tools to listen on
    instance_attr_reader :listen_hosts
    # @return [Hash<String,String>] Hash of host names or ip addresses for tools to connect to
    instance_attr_reader :connect_hosts
    # @return [Hash<String,String>] Hash of all the known paths and their values
    instance_attr_reader :paths
    # @return [PacketLogWriter] Class used to create log files
    instance_attr_reader :default_packet_log_writer
    # @return [Array<String>] Parameters to be used with the default log writer
    instance_attr_reader :default_packet_log_writer_params
    # @return [PacketLogReader] Class used to read log files
    instance_attr_reader :default_packet_log_reader
    # @return [Array<String>] Parameters to be used with the default log reader
    instance_attr_reader :default_packet_log_reader_params
    # @return [Boolean] Whether to use sound for alerts
    instance_attr_reader :sound
    # @return [Boolean] Whether to use DNS to lookup IP addresses or not
    instance_attr_reader :use_dns
    # @return [String] Stores the initial configuration file used when this
    #   System was initialized
    instance_attr_reader :initial_filename
    # @return [PacketConfig] Stores the initial packet list used when this
    #   System was initialized
    instance_attr_reader :initial_config
    # @return [ACL] Access control list showing which machines can have access
    instance_attr_reader :acl
    # @return [Hash<String,Target>] Hash of all the known targets
    instance_attr_reader :targets
    # @return [Integer] The number of seconds before a telemetry packet is considered stale
    instance_attr_reader :staleness_seconds
    # @return [Symbol] The current limits set
    instance_attr_reader :limits_set
    # @return [Boolean] Whether to use UTC or local times
    instance_attr_reader :use_utc
    # @return [Array<String>] List of files that are to be included in the hashing
    #   calculation in addition to the cmd/tlm definition files that are
    #   automatically included
    instance_attr_reader :additional_hashing_files
    # @return [Hash<String,String>] Hash of the text/color to use for the classificaiton banner
    instance_attr_reader :classificiation_banner
    # @return [String] Which hashing algorithm is in use
    instance_attr_reader :hashing_algorithm

    # Known COSMOS ports
    KNOWN_PORTS = ['CTS_API', 'TLMVIEWER_API', 'CTS_PREIDENTIFIED', 'CTS_CMD_ROUTER', 'REPLAY_API', 'REPLAY_PREIDENTIFIED', 'REPLAY_CMD_ROUTER', 'DART_STREAM', 'DART_DECOM', 'DART_MASTER']
    # Known COSMOS hosts
    KNOWN_HOSTS = ['CTS_API', 'TLMVIEWER_API', 'CTS_PREIDENTIFIED', 'CTS_CMD_ROUTER', 'REPLAY_API', 'REPLAY_PREIDENTIFIED', 'REPLAY_CMD_ROUTER', 'DART_STREAM', 'DART_DECOM', 'DART_MASTER']
    # Known COSMOS paths
    KNOWN_PATHS = ['LOGS', 'TMP', 'SAVED_CONFIG', 'TABLES', 'HANDBOOKS', 'PROCEDURES', 'SEQUENCES', 'DART_DATA', 'DART_LOGS']
    # Supported hashing algorithms
    SUPPORTED_HASHING_ALGORITHMS = ['MD5', 'RMD160', 'SHA1', 'SHA256', 'SHA384', 'SHA512']

    @@instance = nil
    @@instance_mutex = Mutex.new

    # Create a new System object. Note, this should not be called directly but
    # you should instead use System.instance and treat this class as a
    # singleton.
    #
    # @param filename [String] Full path to the system configuration file to
    #   read. Be default this is <Cosmos::USERPATH>/config/system/system.txt
    def initialize(filename = nil)
      raise "Cosmos::System created twice" unless @@instance.nil?
      reset_variables(filename)
      @@instance = self
    end

    # @return [String] Configuration name
    def self.configuration_name
      # In order not to make the @config instance variable accessable to the
      # outside (using a regular accessor method) we use the ability of the
      # object to grab its own instance variable
      self.instance.instance_variable_get(:@config).name
    end

    # Clear the command and telemetry counters for all the targets as well as
    # the counters associated with the Commands and Telemetry instances
    def self.clear_counters
      self.instance.targets.each do |target_name, target|
        target.cmd_cnt = 0
        target.tlm_cnt = 0
      end
      self.instance.telemetry.clear_counters
      self.instance.commands.clear_counters
    end

    # @return [Commands] Access to the command definiton
    def commands
      load_packets() unless @config
      return @commands
    end

    # (see #commands)
    def self.commands
      return self.instance.commands
    end

    # @return [Telemetry] Access to the telemetry definition
    def telemetry
      load_packets() unless @config
      return @telemetry
    end

    # (see #telemetry)
    def self.telemetry
      return self.instance.telemetry
    end

    # @return [Limits] Access to the limits definition
    def limits
      load_packets() unless @config
      return @limits
    end

    # (see #limits)
    def self.limits
      return self.instance.limits
    end

    # Change the system limits set
    #
    # @param limits_set [Symbol] The name of the limits set. :DEFAULT is always an option
    #   but limits sets are user defined
    def limits_set=(limits_set)
      load_packets() unless @config
      new_limits_set = limits_set.to_s.upcase.intern
      if @limits_set != new_limits_set
        if @config.limits_sets.include?(new_limits_set)
          @limits_set = new_limits_set
          Logger.info("Limits Set Changed to: #{@limits_set}")
          CmdTlmServer.instance.post_limits_event(:LIMITS_SET, System.limits_set) if defined? CmdTlmServer && CmdTlmServer.instance
        else
          raise "Unknown limits set requested: #{new_limits_set}"
        end
      end
    end

    # (see #limits_set=)
    def self.limits_set=(limits_set)
      self.instance.limits_set = limits_set
    end

    # @param filename [String] System configuration file to parse
    # @return [System] The System singleton
    def self.instance(filename = nil)
      return @@instance if @@instance
      @@instance_mutex.synchronize do
        @@instance ||= self.new(filename)
        return @@instance
      end
    end

    # Process the system.txt configuration file
    #
    # @param filename [String] The configuration file
    # @param configuration_directory [String] The configuration directory to
    #   search for the target command and telemetry files. Pass nil to look in
    #   the default location of <USERPATH>/config/targets.
    def process_file(filename, configuration_directory = nil)
      @targets = {}
      # Set config to nil so things will lazy load later
      @config = nil
      @meta_init_filename = nil
      @use_utc = false
      acl_list = []
      all_allowed = false
      first_procedures_path = true
      @additional_hashing_files = []

      Cosmos.set_working_dir do
        parser = ConfigParser.new("http://cosmosrb.com/docs/system")

        # First pass - Everything except targets
        parser.parse_file(filename) do |keyword, parameters|
          case keyword
          when 'AUTO_DECLARE_TARGETS', 'DECLARE_TARGET', 'DECLARE_GEM_TARGET', 'DECLARE_GEM_MULTI_TARGET'
            # Will be handled by second pass

          when 'PORT'
            usage = "#{keyword} <PORT NAME> <PORT VALUE>"
            parser.verify_num_parameters(2, 2, usage)
            port_name = parameters[0].to_s.upcase
            @ports[port_name] = Integer(parameters[1])
            Logger.warn("Unknown port name given: #{port_name}") unless KNOWN_PORTS.include?(port_name)

          when 'LISTEN_HOST', 'CONNECT_HOST'
            usage = "#{keyword} <HOST NAME> <HOST VALUE>"
            parser.verify_num_parameters(2, 2, usage)
            host_name = parameters[0].to_s.upcase
            host = parameters[1]
            host = '127.0.0.1' if host.to_s.upcase == 'LOCALHOST'
            if keyword == 'LISTEN_HOST'
              @listen_hosts[host_name] = host
            else
              @connect_hosts[host_name] = host
            end
            Logger.warn("Unknown host name given: #{host_name}") unless KNOWN_HOSTS.include?(host_name)

          when 'PATH'
            usage = "#{keyword} <PATH NAME> <PATH>"
            parser.verify_num_parameters(2, 2, usage)
            path_name = parameters[0].to_s.upcase
            path = File.expand_path(parameters[1])
            if path_name == 'PROCEDURES'
              if first_procedures_path
                @paths[path_name] = []
                first_procedures_path = false
              end
              @paths[path_name] << path
            else
              @paths[path_name] = path
            end
            unless Dir.exist?(path)
              begin
                FileUtils.mkdir_p(path)
                raise "Path creation failed: #{path}" unless File.exist?(path)
                Logger.info "Created PATH #{path_name} #{path}"
              rescue Exception => err
                Logger.error "Problem creating PATH #{path_name} #{path}\n#{err.formatted}"
              end
            end
            Logger.warn("Unknown path name given: #{path_name}") unless KNOWN_PATHS.include?(path_name)

          when 'DEFAULT_PACKET_LOG_WRITER'
            usage = "#{keyword} <FILENAME> <Specific Parameters>"
            parser.verify_num_parameters(1, nil, usage)
            Cosmos.disable_warnings do
              @default_packet_log_writer = Cosmos.require_class(parameters[0])
            end
            @default_packet_log_writer_params = parameters[1..-1] if parameters.size > 1

          when 'DEFAULT_PACKET_LOG_READER'
            usage = "#{keyword} <FILENAME> <Specific Parameters>"
            parser.verify_num_parameters(1, nil, usage)
            Cosmos.disable_warnings do
              @default_packet_log_reader = Cosmos.require_class(parameters[0])
            end
            @default_packet_log_reader_params = parameters[1..-1] if parameters.size > 1

          when 'ENABLE_SOUND'
            usage = "#{keyword}"
            parser.verify_num_parameters(0, 0, usage)
            @sound = true

          when 'DISABLE_DNS'
            usage = "#{keyword}"
            parser.verify_num_parameters(0, 0, usage)
            @use_dns = false

          when 'ENABLE_DNS'
            usage = "#{keyword}"
            parser.verify_num_parameters(0, 0, usage)
            @use_dns = true

          when 'ALLOW_ACCESS'
            parser.verify_num_parameters(1, 1, "#{keyword} <IP Address or Hostname>")
            begin
              addr = parameters[0].upcase
              if addr == 'ALL'
                all_allowed = true
                acl_list = []
              end

              unless all_allowed
                first_char = addr[0..0]
                if !((first_char =~ /[1234567890]/) || (first_char == '*') || (addr.upcase == 'ALL'))
                  # Try to lookup IP Address
                  info = Socket.gethostbyname(addr)
                  addr = "#{info[3].getbyte(0)}.#{info[3].getbyte(1)}.#{info[3].getbyte(2)}.#{info[3].getbyte(3)}"
                  if (acl_list.empty?)
                    acl_list << 'allow'
                    acl_list << '127.0.0.1'
                  end
                  acl_list << 'allow'
                  acl_list << addr
                else
                  raise "badly formatted address #{addr}" unless /\b(?:\d{1,3}\.){3}\d{1,3}\b/.match(addr)
                  if (acl_list.empty?)
                    acl_list << 'allow'
                    acl_list << '127.0.0.1'
                  end
                  acl_list << 'allow'
                  acl_list << addr
                end
              end
            rescue => err
              raise parser.error("Problem with ALLOW_ACCESS due to #{err.message.strip}")
            end

          when 'STALENESS_SECONDS'
            parser.verify_num_parameters(1, 1, "#{keyword} <Value in Seconds>")
            @staleness_seconds = Integer(parameters[0])

          when 'META_INIT'
            parser.verify_num_parameters(1, 1, "#{keyword} <Filename>")
            @meta_init_filename = ConfigParser.handle_nil(parameters[0])

          when 'TIME_ZONE_UTC'
            parser.verify_num_parameters(0, 0, "#{keyword}")
            @use_utc = true

          when 'ADD_HASH_FILE', 'ADD_MD5_FILE' # MD5 is here for backwards compatibility
            parser.verify_num_parameters(1, 1, "#{keyword} <Filename>")
            if File.file?(parameters[0])
              @additional_hashing_files << File.expand_path(parameters[0])
            elsif File.file?(File.join(Cosmos::USERPATH, parameters[0]))
              @additional_hashing_files << File.expand_path(File.join(Cosmos::USERPATH, parameters[0]))
            else
              raise "Missing expected file: #{parameters[0]}"
            end

          when 'HASHING_ALGORITHM'
            parser.verify_num_parameters(1, 1, "#{keyword} <Hashing Algorithm>")
            if SUPPORTED_HASHING_ALGORITHMS.include? parameters[0]
              @hashing_algorithm = parameters[0]
            else
              Logger.error "Unrecognized hashing algorithm: #{parameters[0]}, using default algorithm MD5"
              @hashing_algorithm = 'MD5'
            end

          when 'CLASSIFICATION'
            parser.verify_num_parameters(2, 4, "#{keyword} <Display_Text> <Color Name|Red> <Green> <Blue>")
            # Determine if the COSMOS color already exists, otherwise create a new one
            if Cosmos.constants.include? parameters[1].upcase.to_sym
              # We were given a named color that already exists in COSMOS
              color = eval("Cosmos::#{parameters[1].upcase}")
            else
              if parameters.length < 4
                # We were given a named color, but it didn't exist in COSMOS already
                color = Cosmos::getColor(parameters[1].upcase)
              else
                # We were given RGB values
                color = Cosmos::getColor(parameters[1], parameters[2], parameters[3])
              end
            end

            @classificiation_banner = {'display_text' => parameters[0],
                                       'color'        => color}

          else
            # blank lines will have a nil keyword and should not raise an exception
            raise parser.error("Unknown keyword '#{keyword}'") if keyword
          end # case keyword
        end # parser.parse_file

        @acl = ACL.new(acl_list, ACL::ALLOW_DENY) unless acl_list.empty?

        # Explicitly set up time to use UTC or local
        if @use_utc
          Time.use_utc()
        else
          Time.use_local()
        end

        # Second pass - Process targets
        process_targets(parser, filename, configuration_directory)

      end # Cosmos.set_working_dir
    end # def process_file

    # Parse the system.txt configuration file looking for keywords associated
    # with targets and create all the Target instances in the system.
    #
    # @param parser [ConfigParser] Parser created by process_file
    # @param filename (see #process_file)
    # @param configuration_directory (see #process_file)
    def process_targets(parser, filename, configuration_directory)
      parser.parse_file(filename) do |keyword, parameters|
        case keyword
        when 'AUTO_DECLARE_TARGETS'
          usage = "#{keyword}"
          parser.verify_num_parameters(0, 0, usage)
          path = File.join(USERPATH, 'config', 'targets')
          unless File.exist? path
            raise parser.error("#{path} must exist", usage)
          end
          dirs = []
          Dir.foreach(File.join(USERPATH, 'config', 'targets')) { |dir_filename| dirs << dir_filename }
          dirs.sort!
          dirs.each do |dir_filename|
            if dir_filename[0] != '.'
              if dir_filename == dir_filename.upcase
                # If any of the targets original directory name matches the
                # current directory then it must have been already processed by
                # DECLARE_TARGET so we skip it.
                next if @targets.select {|name, target| target.original_name == dir_filename }.length > 0
                next if dir_filename == 'SYSTEM'
                target = Target.new(dir_filename)
                @targets[target.name] = target
              else
                raise parser.error("Target folder must be uppercase: '#{dir_filename}'")
              end
            end
          end
          auto_detect_gem_based_targets()

        when 'DECLARE_TARGET'
          usage = "#{keyword} <TARGET NAME> <SUBSTITUTE TARGET NAME (Optional)> <TARGET FILENAME (Optional - defaults to target.txt)>"
          parser.verify_num_parameters(1, 3, usage)
          target_name = parameters[0].to_s.upcase
          substitute_name = nil
          substitute_name = ConfigParser.handle_nil(parameters[1])
          substitute_name.to_s.upcase if substitute_name
          if configuration_directory
            folder_name = File.join(configuration_directory, target_name)
          else
            folder_name = File.join(USERPATH, 'config', 'targets', target_name)
          end
          unless Dir.exist?(folder_name)
            raise parser.error("Target folder must exist '#{folder_name}'.")
          end
          target = Target.new(target_name, substitute_name, configuration_directory, ConfigParser.handle_nil(parameters[2]))
          @targets[target.name] = target

        when 'DECLARE_GEM_TARGET'
          usage = "#{keyword} <GEM NAME> <SUBSTITUTE TARGET NAME (Optional)> <TARGET FILENAME (Optional - defaults to target.txt)>"
          parser.verify_num_parameters(1, 3, usage)
          # Remove 'cosmos' from the gem name 'cosmos-power-supply'
          target_name = parameters[0].split('-')[1..-1].join('-').to_s.upcase
          substitute_name = nil
          substitute_name = ConfigParser.handle_nil(parameters[1])
          substitute_name.to_s.upcase if substitute_name
          gem_dir = Gem::Specification.find_by_name(parameters[0]).gem_dir
          target = Target.new(target_name, substitute_name, configuration_directory, ConfigParser.handle_nil(parameters[2]), gem_dir)
          @targets[target.name] = target

        when 'DECLARE_GEM_MULTI_TARGET'
          usage = "#{keyword} <GEM NAME> <TARGET NAME> <SUBSTITUTE TARGET NAME (Optional)> <TARGET FILENAME (Optional - defaults to target.txt)>"
          parser.verify_num_parameters(2, 4, usage)

          target_name = parameters[1].to_s.upcase
          substitute_name = nil
          substitute_name = ConfigParser.handle_nil(parameters[2])
          substitute_name.to_s.upcase if substitute_name
          gem_dir = Gem::Specification.find_by_name(parameters[0]).gem_dir
          gem_dir = File.join(gem_dir, target_name)
          target = Target.new(target_name, substitute_name, configuration_directory, ConfigParser.handle_nil(parameters[3]), gem_dir)
          @targets[target.name] = target

        end # case keyword
      end # parser.parse_file

      # Make sure SYSTEM target is always present and added last
      unless @targets.key?('SYSTEM')
        target = Target.new('SYSTEM')
        @targets[target.name] = target
      end
    end

    # Load the specified configuration by iterating through the SAVED_CONFIG
    # directory looking for a matching hashing sum. Updates the internal state so
    # subsequent commands and telemetry methods return the new configuration.
    #
    # @param name [String] hash string which identifies the
    #   configuration. Pass nil to load the default configuration.
    # @return [String, Exception/nil] The actual configuration loaded
    def load_configuration(name = nil)
      unless @config
        # Ensure packets have been lazy loaded
        System.commands
      end

      if @config_blacklist[name]
        Logger.warn "Ignoring failed config #{name}"
        update_config(@initial_config)
        return @config.name, RuntimeError.new("Ignoring failed config #{name}")
      end

      if name && @config
        # Make sure they're requesting something other than the current
        # configuration.
        if name != @config.name
          # If they want the initial configuration we can just swap out the
          # current configuration without doing any file processing
          if name == @initial_config.name
            Logger.info "Switching to initial configuration: #{name}"
            update_config(@initial_config)
          else
            # Look for the requested configuration in the saved configurations
            configuration = find_configuration(name)
            if configuration
              # We found the configuration requested. Reprocess the system.txt
              # and reload the packets
              begin
                unless File.directory?(configuration)
                  # Zip file configuration so unzip and reset configuration path
                  configuration = unzip(configuration)
                end
                
                Logger.info "Switching to configuration: #{name}"
                process_file(File.join(configuration, 'system.txt'), configuration)
                load_packets(name)
              rescue Exception => error
                # Failed to load - Restore initial
                @config_blacklist[name] = true # Prevent wasting time trying to load the bad configuration again
                Logger.error "Problem loading configuration from #{configuration}: #{error.class}:#{error.message}\n#{error.backtrace.join("\n")}\n"
                Logger.info "Switching to initial configuration: #{@initial_config.name}"
                update_config(@initial_config)
                return @config.name, error
              end
            else
              # We couldn't find the configuration request. Reload the
              # initial configuration
              Logger.error "Unable to find configuration: #{name}"
              Logger.info "Switching to initial configuration: #{@initial_config.name}"
              update_config(@initial_config)
              return @config.name, RuntimeError.new("Unable to find configuration: #{name}")
            end
          end
        end
      else
        Logger.info "Switching to initial configuration: #{@initial_config.name}"
        update_config(@initial_config)
      end
      return @config.name, nil
    end

    # (see #load_configuration)
    def self.load_configuration(name = nil)
      return self.instance.load_configuration(name)
    end

    # Resets the System's internal state to defaults.
    #
    # @param filename [String] Path to system.txt config file to process. Defaults to config/system/system.txt
    def reset_variables(filename = nil)
      @targets = {}
      @config = nil
      @commands = nil
      @telemetry = nil
      @limits = nil
      @default_packet_log_writer = PacketLogWriter
      @default_packet_log_writer_params = []
      @default_packet_log_reader = PacketLogReader
      @default_packet_log_reader_params = []
      @sound = false
      @use_dns = false
      @acl = nil
      @staleness_seconds = 30
      @limits_set = :DEFAULT
      @use_utc = false
      @additional_hashing_files = []
      @meta_init_filename = nil
      @hashing_algorithm = 'MD5'

      @ports = {}
      @ports['CTS_API'] = 7777
      @ports['TLMVIEWER_API'] = 7778
      @ports['CTS_PREIDENTIFIED'] = 7779
      @ports['CTS_CMD_ROUTER'] = 7780
      @ports['REPLAY_API'] = 7877
      @ports['REPLAY_PREIDENTIFIED'] = 7879
      @ports['REPLAY_CMD_ROUTER'] = 7880
<<<<<<< HEAD
      @ports['DART_DECOM'] = 8777
      @ports['DART_STREAM'] = 8779
      @ports['DART_MASTER'] = 8780
=======
      @ports['DART_STREAM'] = 8777
      @ports['DART_DECOM'] = 8779
>>>>>>> fc3d60b1

      @listen_hosts = {}
      @listen_hosts['CTS_API'] = '127.0.0.1'
      @listen_hosts['TLMVIEWER_API'] = '127.0.0.1'
      # Localhost would be more secure but historically these are open to allow for chaining servers by default
      @listen_hosts['CTS_PREIDENTIFIED'] = '0.0.0.0'
      @listen_hosts['CTS_CMD_ROUTER'] = '0.0.0.0'
      @listen_hosts['REPLAY_API'] = '127.0.0.1'
      # Localhost would be more secure but historically these are open to allow for chaining servers by default
      @listen_hosts['REPLAY_PREIDENTIFIED'] = '0.0.0.0'
      @listen_hosts['REPLAY_CMD_ROUTER'] = '0.0.0.0'
      @listen_hosts['DART_STREAM'] = '0.0.0.0'
      @listen_hosts['DART_DECOM'] = '0.0.0.0'
      @listen_hosts['DART_MASTER'] = '0.0.0.0'

      @connect_hosts = {}
      @connect_hosts['CTS_API'] = '127.0.0.1'
      @connect_hosts['TLMVIEWER_API'] = '127.0.0.1'
      @connect_hosts['CTS_PREIDENTIFIED'] = '127.0.0.1'
      @connect_hosts['CTS_CMD_ROUTER'] = '127.0.0.1'
      @connect_hosts['REPLAY_API'] = '127.0.0.1'
      @connect_hosts['REPLAY_PREIDENTIFIED'] = '127.0.0.1'
      @connect_hosts['REPLAY_CMD_ROUTER'] = '127.0.0.1'
      @connect_hosts['DART_STREAM'] = '127.0.0.1'
      @connect_hosts['DART_DECOM'] = '127.0.0.1'
      @connect_hosts['DART_MASTER'] = '127.0.0.1'

      @paths = {}
      @paths['LOGS'] = File.join(USERPATH, 'outputs', 'logs')
      @paths['TMP'] = File.join(USERPATH, 'outputs', 'tmp')
      @paths['SAVED_CONFIG'] = File.join(USERPATH, 'outputs', 'saved_config')
      @paths['TABLES'] = File.join(USERPATH, 'outputs', 'tables')
      @paths['HANDBOOKS'] = File.join(USERPATH, 'outputs', 'handbooks')
      @paths['PROCEDURES'] = [File.join(USERPATH, 'procedures')]
      @paths['SEQUENCES'] = File.join(USERPATH, 'outputs', 'sequences')
      @paths['DART_DATA'] = File.join(USERPATH, 'outputs', 'dart', 'data')
      @paths['DART_LOGS'] = File.join(USERPATH, 'outputs', 'dart', 'logs')

      unless filename
        system_arg = false
        ARGV.each do |arg|
          if system_arg
            filename = File.join(USERPATH, 'config', 'system', arg)
            break
          end
          system_arg = true if arg == '--system'
        end
        filename = File.join(USERPATH, 'config', 'system', 'system.txt') unless filename
      end
      process_file(filename)
      ENV['COSMOS_LOGS_DIR'] = @paths['LOGS']

      @initial_filename = filename
      @initial_config = nil
      @config_blacklist = {}
    end

    # Reset variables and load packets
    def reset(filename = nil)
      reset_variables(filename)
      load_packets()
    end

    # Class level convenience reset method
    def self.reset
      self.instance.reset
    end

    def find_configuration(name)
      Cosmos.set_working_dir do
        Dir.foreach(@paths['SAVED_CONFIG']) do |filename|
          full_path = File.join(@paths['SAVED_CONFIG'], filename)
          if File.exist?(full_path) && File.basename(filename, ".*")[-32..-1] == name
            return full_path
          end
        end
      end
      nil
    end

    protected

    def unzip(zip_file_name)
      zip_dir = File.join(@paths['TMP'], File.basename(zip_file_name, ".*"))
      # Only unzip if we have to. We assume the unzipped directory structure is
      # intact. If not they'll get a popop with the errors encountered when
      # loading the configuration.
      unless File.exist? zip_dir
        Zip::File.open(zip_file_name) do |zip_file|
          zip_file.each do |entry|
            path = File.join(@paths['TMP'], entry.name)
            FileUtils.mkdir_p(File.dirname(path))
            zip_file.extract(entry, path) unless File.exist?(path)
          end
        end
      end
      zip_dir
    end

    # A helper method to make the zip writing recursion work
    def write_zip_entries(base_dir, entries, zip_path, io)
      io.add(zip_path, base_dir) # Add the directory whether it has entries or not
      entries.each do |e|
        zip_file_path = File.join(zip_path, e)
        disk_file_path = File.join(base_dir, e)
        if File.directory? disk_file_path
          recursively_deflate_directory(disk_file_path, io, zip_file_path)
        else
          put_into_archive(disk_file_path, io, zip_file_path)
        end
      end
    end

    def recursively_deflate_directory(disk_file_path, io, zip_file_path)
      io.add(zip_file_path, disk_file_path)
      entries = Dir.entries(disk_file_path) - %w(. ..)
      write_zip_entries(disk_file_path, entries, zip_file_path, io)
    end

    def put_into_archive(disk_file_path, io, zip_file_path)
      io.get_output_stream(zip_file_path) do |f|
        data = nil
        File.open(disk_file_path, 'rb') do |file|
          data = file.read
        end
        f.write(data)
      end
    end

    def auto_detect_gem_based_targets
      Bundler.load.specs.each do |spec|
        spec_name_split = spec.name.split('-')
        if spec_name_split.length > 1 && (spec_name_split[0] == 'cosmos')
          # search for multiple targets packaged in a single gem
          dirs = []
          Dir.foreach(spec.gem_dir) { |dir_filename| dirs << dir_filename }
          dirs.sort!
          dirs.each do |dir_filename|
            if dir_filename == "."
              # check the base directory
              curr_dir = spec.gem_dir
              target_name = spec_name_split[1..-1].join('-').to_s.upcase
            else
              #check for targets in other directories 1 level deep
              next if dir_filename[0] == '.'               #skip dot directories and ".."
              next if dir_filename != dir_filename.upcase  #skip non uppercase directories
              curr_dir = File.join(spec.gem_dir, dir_filename)
              target_name = dir_filename
            end
            # check for the cmd_tlm directory - if it has it, then we have found a target
            if File.directory?(File.join(curr_dir,'cmd_tlm'))
              # If any of the targets original directory name matches the
              # current directory then it must have been already processed by
              # DECLARE_TARGET so we skip it.
              next if @targets.select {|name, target| target.original_name == target_name }.length > 0
              target = Target.new(target_name,nil, nil, nil, spec.gem_dir)
              @targets[target.name] = target
           end
          end
        end
      end
    rescue Bundler::GemfileNotFound
      # No Gemfile - so no gem based targets
    end

    def update_config(config)
      current_config = @config
      unless @config
        @config = config
        @commands  = Commands.new(config)
        @telemetry = Telemetry.new(config)
        @limits = Limits.new(config)
      else
        @config = config
        @commands.config = config
        @telemetry.config = config
        @limits.config = config
      end
      @telemetry.reset if current_config != config
    end

    def save_configuration
      Cosmos.set_working_dir do
        configuration = find_configuration(@config.name)
        configuration = File.join(@paths['SAVED_CONFIG'], File.build_timestamped_filename([@config.name], '.zip')) unless configuration
        unless File.exist?(configuration)
          begin
            Zip.continue_on_exists_proc = true
            Zip::File.open(configuration, Zip::File::CREATE) do |zipfile|
              zip_file_path = File.basename(configuration, ".zip")
              zipfile.mkdir zip_file_path

              # Copy target files into archive
              zip_targets = []
              @targets.each do |target_name, target|
                entries = Dir.entries(target.dir) - %w(. ..)
                zip_target = File.join(zip_file_path, target.original_name)
                # Check the stored list of targets. We can't ask the zip file
                # itself because it's in progress and hasn't been saved
                unless zip_targets.include?(zip_target)
                  write_zip_entries(target.dir, entries, zip_target, zipfile)
                  zip_targets << zip_target
                end
              end

              # Create custom system.txt file
              zipfile.get_output_stream(File.join(zip_file_path, 'system.txt')) do |file|
                @targets.each do |target_name, target|
                  target_filename = File.basename(target.filename)
                  target_filename = nil unless File.exist?(target.filename)
                  # Create a newline character since Zip opens files in binary mode
                  newline = Kernel.is_windows? ? "\r\n" : "\n"
                  if target.substitute
                    file.write "DECLARE_TARGET #{target.original_name} #{target.name} #{target_filename}#{newline}"
                  else
                    file.write "DECLARE_TARGET #{target.name} nil #{target_filename}#{newline}"
                  end
                end
              end
            end
            File.chmod(0444, configuration) # Mark readonly
          rescue Exception => error
            Logger.error "Problem saving configuration to #{configuration}: #{error.class}:#{error.message}\n#{error.backtrace.join("\n")}\n"
          end
        end
      end
    end

    def load_packets(configuration_name = nil)
      # Determine hashing over all targets cmd_tlm files
      cmd_tlm_files = []
      additional_data = ''
      @targets.each do |target_name, target|
        cmd_tlm_files << target.filename if File.exist?(target.filename)
        cmd_tlm_files.concat(target.requires)
        cmd_tlm_files.concat(target.cmd_tlm_files)
        if target.substitute
          additional_data << target.original_name
          additional_data << target.name
        else
          additional_data << target.original_name
        end
      end

      hashing_result = Cosmos.hash_files(cmd_tlm_files + @additional_hashing_files, additional_data, @hashing_algorithm)
      hash_string = hashing_result.hexdigest
      # Only use at most, 32 characters of the hex
      hash_string = hash_string[-32..-1] if hash_string.length >= 32


      # Build filename for marshal file
      marshal_filename = File.join(@paths['TMP'], 'marshal_' << hash_string << '.bin')

      # Attempt to load marshal file
      config = Cosmos.marshal_load(marshal_filename)
      if config
        update_config(config)
        @config.name = configuration_name if configuration_name

        # Marshal file load successful
        Logger.info "Marshal load success: #{marshal_filename}"
        @config.warnings.each {|warning| Logger.warn(warning)} if @config.warnings
      else
        # Marshal file load failed - Manually load configuration
        @config = PacketConfig.new
        @commands = Commands.new(@config)
        @telemetry = Telemetry.new(@config)
        @limits = Limits.new(@config)

        @targets.each do |target_name, target|
          target.cmd_tlm_files.each do |cmd_tlm_file|
            begin
              @config.process_file(cmd_tlm_file, target.name)
            rescue Exception => err
              Logger.error "Problem processing #{cmd_tlm_file}."
              raise err
            end
          end
        end

        # Create marshal file for next time
        if configuration_name
          @config.name = configuration_name
        else
          @config.name = hash_string
        end

        Cosmos.marshal_dump(marshal_filename, @config)
      end
      setup_system_meta()

      @initial_config = @config unless @initial_config
      save_configuration()
    end

    def setup_system_meta
      # Ensure SYSTEM META is defined and defined correctly
      begin
        if @commands.target_names.include?("SYSTEM")
          pkts = @commands.packets('SYSTEM')
          # User should not define COMMAND SYSTEM META as we build it to match TELEMETRY
          raise "COMMAND SYSTEM META defined" if pkts.keys.include?('META')
        end
        tlm_meta = @telemetry.packet('SYSTEM', 'META')
        item = tlm_meta.get_item('PKTID')
        raise "PKTID incorrect" unless (item.bit_size == 8) && (item.bit_offset == 0)
        item = tlm_meta.get_item('CONFIG')
        raise "CONFIG incorrect" unless (item.bit_size == 256) && (item.bit_offset == 8)
        item = tlm_meta.get_item('COSMOS_VERSION')
        raise "COSMOS_VERSION incorrect" unless (item.bit_size == 240) && (item.bit_offset == 264)
        item = tlm_meta.get_item('USER_VERSION')
        raise "USER_VERSION incorrect" unless (item.bit_size == 240) && (item.bit_offset == 504)
        item = tlm_meta.get_item('RUBY_VERSION')
        raise "RUBY_VERSION incorrect" unless (item.bit_size == 240) && (item.bit_offset == 744)
        cmd_meta = build_cmd_system_meta()
      rescue => err
        Logger.error "SYSTEM META not defined correctly due to #{err.message} - defaulting"
        tlm_meta = build_tlm_system_meta()
        cmd_meta = build_cmd_system_meta()
      end

      # Initialize the meta packet (if given init filename)
      if @meta_init_filename
        parser = ConfigParser.new("http://cosmosrb.com/docs/cmdtlm")
        Cosmos.set_working_dir do
          parser.parse_file(@meta_init_filename) do |keyword, params|
            begin
              item = tlm_meta.get_item(keyword)
              if (item.data_type == :STRING) || (item.data_type == :BLOCK)
                value = params[0]
              else
                value = params[0].convert_to_value
              end
              tlm_meta.write(keyword, value)
            rescue => err
              raise parser.error(err, "ITEM_NAME VALUE")
            end
          end
        end
      end

      # Setup fixed part of SYSTEM META packet
      tlm_meta.write('PKTID', 1)
      tlm_meta.write('CONFIG', @config.name)
      tlm_meta.write('COSMOS_VERSION', "#{COSMOS_VERSION}")
      tlm_meta.write('USER_VERSION', USER_VERSION) if defined? USER_VERSION
      tlm_meta.write('RUBY_VERSION', "#{RUBY_VERSION}p#{RUBY_PATCHLEVEL}")

      cmd_meta.buffer = tlm_meta.buffer
      cmd_meta.received_time = Time.now.sys
      tlm_meta.received_time = Time.now.sys
    end

    def build_cmd_system_meta
      cmd_meta = Packet.new('SYSTEM', 'META', :BIG_ENDIAN)
      cmd_meta.disabled = true
      tlm_meta = @telemetry.packet('SYSTEM', 'META')
      tlm_meta.sorted_items.each do |item|
        next if item.name.include?("RECEIVED") # Tlm only items
        cmd_meta.define(item.clone)
      end
      @config.commands['SYSTEM'] ||= {}
      @config.commands['SYSTEM']['META'] = cmd_meta
      cmd_meta
    end

    def build_tlm_system_meta
      tlm_meta = Packet.new('SYSTEM', 'META', :BIG_ENDIAN)
      tlm_meta.define_reserved_items()
      item = tlm_meta.append_item('PKTID', 8, :UINT, nil, :BIG_ENDIAN, :ERROR, nil, nil, nil, 1)
      item.description = 'Packet Id'
      item.meta["READ_ONLY"] = []
      item = tlm_meta.append_item('CONFIG', 32 * 8, :STRING)
      item.description = 'Configuration Name'
      item.meta["READ_ONLY"] = []
      item = tlm_meta.append_item('COSMOS_VERSION', 30 * 8, :STRING)
      item.description = 'COSMOS Version'
      item.meta["READ_ONLY"] = []
      item = tlm_meta.append_item('USER_VERSION', 30 * 8, :STRING)
      item.description = 'User Project Version'
      item.meta["READ_ONLY"] = []
      item = tlm_meta.append_item('RUBY_VERSION', 30 * 8, :STRING)
      item.description = 'Ruby Version'
      item.meta["READ_ONLY"] = []
      @config.telemetry['SYSTEM'] ||= {}
      @config.telemetry['SYSTEM']['META'] = tlm_meta
      tlm_meta
    end
  end
end<|MERGE_RESOLUTION|>--- conflicted
+++ resolved
@@ -586,14 +586,10 @@
       @ports['REPLAY_API'] = 7877
       @ports['REPLAY_PREIDENTIFIED'] = 7879
       @ports['REPLAY_CMD_ROUTER'] = 7880
-<<<<<<< HEAD
-      @ports['DART_DECOM'] = 8777
-      @ports['DART_STREAM'] = 8779
-      @ports['DART_MASTER'] = 8780
-=======
+
       @ports['DART_STREAM'] = 8777
       @ports['DART_DECOM'] = 8779
->>>>>>> fc3d60b1
+      @ports['DART_MASTER'] = 8780
 
       @listen_hosts = {}
       @listen_hosts['CTS_API'] = '127.0.0.1'
