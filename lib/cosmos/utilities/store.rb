--- conflicted
+++ resolved
@@ -384,22 +384,6 @@
 
     def get_oldest_message(topic)
       @redis_pool.with do |redis|
-<<<<<<< HEAD
-        offsets = []
-        topics.each do |topic|
-          last_id = @topic_offsets[topic]
-          if last_id
-            offsets << last_id
-          else
-            result = redis.xrevrange(topic, count: 1)
-            if result and result[0] and result[0][0]
-              last_id = decrement_id(result[0][0])
-            else
-              last_id = "0-0"
-            end
-            offsets << last_id
-            @topic_offsets[topic] = last_id
-=======
         result = redis.xrange(topic, count: 1)
         return result[0]
       end
@@ -408,9 +392,11 @@
     def get_last_offset(topic)
       @redis_pool.with do |redis|
         result = redis.xrevrange(topic, count: 1)
-        last_id = "0-0"
-        last_id = result[0][0] if result and result[0] and result[0][0]
-        return last_id
+        if result and result[0] and result[0][0]
+          decrement_id(result[0][0])
+        else
+          "0-0"
+        end
       end
     end
 
@@ -426,7 +412,6 @@
               offsets << get_last_offset(topic)
               @topic_offsets[topic] = offsets[-1]
             end
->>>>>>> 4910e32a
           end
         end
         result = redis.xread(topics, offsets, block: timeout_ms)
