--- conflicted
+++ resolved
@@ -49,13 +49,8 @@
           if event
             if event[0] == :LIMITS_CHANGE
               data = event[1]
-<<<<<<< HEAD
               packet ||= System.telemetry.packet("SYSTEM","LIMITS_CHANGE")
-              packet.received_time = Time.now
-=======
-              packet ||= System.telemetry.packet("COSMOS","LIMITS_CHANGE")
               packet.received_time = Time.now.sys
->>>>>>> b2dffddb
               packet.write('PKT_ID',2)
               packet.write('TARGET', data[0])
               packet.write('PACKET', data[1])
