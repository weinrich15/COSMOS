--- conflicted
+++ resolved
@@ -67,12 +67,8 @@
     # (see Interface#set_option)
     def set_option(option_name, option_values)
       super(option_name, option_values)
-<<<<<<< HEAD
-      if option_name.casecmp('LISTEN_ADDRESS')
-=======
       case option_name.upcase
       when 'LISTEN_ADDRESS'
->>>>>>> 66d01ff6
         @tcpip_server.listen_address = option_values[0]
       when 'AUTO_SYSTEM_META'
         @tcpip_server.auto_system_meta = ConfigParser.handle_true_false(option_values[0])
