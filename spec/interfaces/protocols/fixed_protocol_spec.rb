# encoding: ascii-8bit

# Copyright 2014 Ball Aerospace & Technologies Corp.
# All Rights Reserved.
#
# This program is free software; you can modify and/or redistribute it
# under the terms of the GNU General Public License
# as published by the Free Software Foundation; version 3 with
# attribution addendums as found in the LICENSE.txt

require 'spec_helper'
require 'cosmos/interfaces/protocols/fixed_protocol'
require 'cosmos/interfaces/interface'
require 'cosmos/streams/stream'

module Cosmos
  describe FixedProtocol do
    before(:each) do
      @interface = StreamInterface.new
      allow(@interface).to receive(:connected?) { true }
      allow(@interface).to receive(:disconnect) { nil }
    end

    describe "initialize" do
      it "initializes attributes" do
        @interface.add_protocol(FixedProtocol, [2, 1, '0xDEADBEEF', false, true], :READ_WRITE)
        expect(@interface.read_protocols[0].instance_variable_get(:@data)).to eq ''
        expect(@interface.read_protocols[0].instance_variable_get(:@min_id_size)).to eq 2
        expect(@interface.read_protocols[0].instance_variable_get(:@discard_leading_bytes)).to eq 1
        expect(@interface.read_protocols[0].instance_variable_get(:@sync_pattern)).to eq "\xDE\xAD\xBE\xEF"
        expect(@interface.read_protocols[0].instance_variable_get(:@telemetry)).to be false
        expect(@interface.read_protocols[0].instance_variable_get(:@fill_fields)).to be true
      end
    end

    describe "read_data" do
      $index = 0
      class FixedStream < Stream
        def connect; end
        def connected?; true; end
        def read
          case $index
          when 0
            "\x00" # UNKNOWN
          when 1
            "\x01" # SYSTEM META
          when 2
            "\x02" # SYSTEM LIMITS
          end
        end
      end

      it "returns unknown packets" do
        @interface.add_protocol(FixedProtocol, [1], :READ)
        @interface.instance_variable_set(:@stream, FixedStream.new)
        @interface.target_names = ['SYSTEM']
        # Initialize the read with a packet identified as SYSTEM META
        $index = 1
        packet = @interface.read
        expect(packet.received_time.to_f).to_not eql 0.0
        expect(packet.target_name).to eql "SYSTEM"
        expect(packet.packet_name).to eql "META"
        expect(packet.buffer[0]).to eql "\x01"
        # Return zeros which will not be identified
        $index = 0
        packet = @interface.read
        expect(packet.received_time.to_f).to eql 0.0
        expect(packet.target_name).to eql nil
        expect(packet.packet_name).to eql nil
        expect(packet.buffer).to eql "\x00"
      end

      it "raises an exception if unknown packet" do
        @interface.add_protocol(FixedProtocol, [1, 0, nil, true, false, true], :READ)
        @interface.instance_variable_set(:@stream, FixedStream.new)
        @interface.target_names = ['SYSTEM']
        expect { @interface.read }.to raise_error(/Unknown data/)
      end

      it "handles targets with no defined telemetry" do
        @interface.add_protocol(FixedProtocol, [1], :READ)
        @interface.instance_variable_set(:@stream, FixedStream.new)
        @interface.target_names = ['BLAH']
        $index = 1
        packet = @interface.read
        expect(packet.received_time.to_f).to eql 0.0
        expect(packet.target_name).to eql nil
        expect(packet.packet_name).to eql nil
        expect(packet.buffer).to eql "\x01"
      end

      it "reads telemetry data from the stream" do
        target = System.targets['SYSTEM']
        @interface.add_protocol(FixedProtocol, [1], :READ_WRITE)
        @interface.instance_variable_set(:@stream, FixedStream.new)
        @interface.target_names = ['SYSTEM']
        $index = 1
        packet = @interface.read
        expect(packet.received_time.to_f).to be_within(0.1).of(Time.now.to_f)
        expect(packet.target_name).to eql 'SYSTEM'
        expect(packet.packet_name).to eql 'META'
        $index = 2
        packet = @interface.read
        expect(packet.received_time.to_f).to be_within(0.1).of(Time.now.to_f)
        expect(packet.target_name).to eql 'SYSTEM'
        expect(packet.packet_name).to eql 'LIMITS_CHANGE'
        target.tlm_unique_id_mode = true
        $index = 1
        packet = @interface.read
        expect(packet.received_time.to_f).to be_within(0.1).of(Time.now.to_f)
        expect(packet.target_name).to eql 'SYSTEM'
        expect(packet.packet_name).to eql 'META'
        $index = 2
        packet = @interface.read
        expect(packet.received_time.to_f).to be_within(0.1).of(Time.now.to_f)
        expect(packet.target_name).to eql 'SYSTEM'
        expect(packet.packet_name).to eql 'LIMITS_CHANGE'
        target.tlm_unique_id_mode = false
      end

      it "reads command data from the stream" do
<<<<<<< HEAD
        target = System.targets['SYSTEM']
        $index = 0
=======
        packet = System.commands.packet("SYSTEM", "STARTLOGGING")
        packet.restore_defaults
        $buffer = packet.buffer.clone
>>>>>>> 46148a49
        class FixedStream2 < Stream
          def connect; end
          def connected?; true; end
          def read
<<<<<<< HEAD
            case $index
            when 0
              "\x1A\xCF\xFC\x1D\x00\x00\x00\x02"
            else
              "\x00\x00\x00\x00\x00\x00\x00\x00"
            end
=======
            # Prepend a matching sync pattern to test the discard
            "\x1A\xCF\xFC\x1D\x55\x55" << $buffer
>>>>>>> 46148a49
          end
        end
        # Require 8 bytes, discard 6 leading bytes, use 0x1ACFFC1D sync, telemetry = false (command)
        @interface.add_protocol(FixedProtocol, [8, 6, '0x1ACFFC1D', false], :READ_WRITE)
        @interface.instance_variable_set(:@stream, FixedStream2.new)
        @interface.target_names = ['SYSTEM']
        target.cmd_unique_id_mode = false
        packet = @interface.read
        expect(packet.received_time.to_f).to be_within(0.01).of(Time.now.to_f)
        expect(packet.target_name).to eql 'SYSTEM'
        expect(packet.packet_name).to eql 'STARTLOGGING'
<<<<<<< HEAD
        target.cmd_unique_id_mode = true
        packet = @interface.read
        expect(packet.received_time.to_f).to be_within(0.01).of(Time.now.to_f)
        expect(packet.target_name).to eql 'SYSTEM'
        expect(packet.packet_name).to eql 'STARTLOGGING'        
        target.cmd_unique_id_mode = false
=======
        expect(packet.buffer).to eql $buffer
>>>>>>> 46148a49
      end
    end
  end
end<|MERGE_RESOLUTION|>--- conflicted
+++ resolved
@@ -119,29 +119,16 @@
       end
 
       it "reads command data from the stream" do
-<<<<<<< HEAD
         target = System.targets['SYSTEM']
-        $index = 0
-=======
         packet = System.commands.packet("SYSTEM", "STARTLOGGING")
         packet.restore_defaults
         $buffer = packet.buffer.clone
->>>>>>> 46148a49
         class FixedStream2 < Stream
           def connect; end
           def connected?; true; end
           def read
-<<<<<<< HEAD
-            case $index
-            when 0
-              "\x1A\xCF\xFC\x1D\x00\x00\x00\x02"
-            else
-              "\x00\x00\x00\x00\x00\x00\x00\x00"
-            end
-=======
             # Prepend a matching sync pattern to test the discard
             "\x1A\xCF\xFC\x1D\x55\x55" << $buffer
->>>>>>> 46148a49
           end
         end
         # Require 8 bytes, discard 6 leading bytes, use 0x1ACFFC1D sync, telemetry = false (command)
@@ -153,16 +140,14 @@
         expect(packet.received_time.to_f).to be_within(0.01).of(Time.now.to_f)
         expect(packet.target_name).to eql 'SYSTEM'
         expect(packet.packet_name).to eql 'STARTLOGGING'
-<<<<<<< HEAD
+        expect(packet.buffer).to eql $buffer
         target.cmd_unique_id_mode = true
         packet = @interface.read
         expect(packet.received_time.to_f).to be_within(0.01).of(Time.now.to_f)
         expect(packet.target_name).to eql 'SYSTEM'
         expect(packet.packet_name).to eql 'STARTLOGGING'        
+        expect(packet.buffer).to eql $buffer
         target.cmd_unique_id_mode = false
-=======
-        expect(packet.buffer).to eql $buffer
->>>>>>> 46148a49
       end
     end
   end
