# encoding: ascii-8bit

# Copyright 2014 Ball Aerospace & Technologies Corp.
# All Rights Reserved.
#
# This program is free software; you can modify and/or redistribute it
# under the terms of the GNU General Public License
# as published by the Free Software Foundation; version 3 with
# attribution addendums as found in the LICENSE.txt

require 'spec_helper'
require 'cosmos/interfaces/cmd_tlm_server_interface'

module Cosmos

  describe CmdTlmServerInterface do
    before(:all) do
      cts = File.join(Cosmos::USERPATH,'config','tools','cmd_tlm_server','cmd_tlm_server.txt')
      FileUtils.mkdir_p(File.dirname(cts))
      File.open(cts,'w') do |file|
        file.puts 'INTERFACE INT interface.rb'
      end
      System.class_eval('@@instance = nil')
    end

    after(:all) do
      clean_config()
      FileUtils.rm_rf File.join(Cosmos::USERPATH,'config','tools')
    end

    before(:each) do
      allow_any_instance_of(Interface).to receive(:connected?).and_return(true)
      allow_any_instance_of(Interface).to receive(:disconnect)
      @cts = CmdTlmServer.new
      @cts.start
      sleep 0.1
      @ctsi = CmdTlmServerInterface.new
    end

    after(:each) do
      @ctsi.disconnect# if @ctsi
      sleep 0.1
      @cts.stop# if @cts
      sleep 0.1 # Give the server time to really stop all the Threads
    end

    specify { expect(@ctsi.methods).to include(:cmd) }

    describe "connect, connected?, disconnect" do
      it "subscribes to the server" do
        expect { @ctsi.connect }.to_not raise_error
        expect(@ctsi.connected?).to be true
        expect { @ctsi.disconnect}.to_not raise_error
        expect(@ctsi.connected?).to be false
      end
    end

    describe "write_raw_allowed?" do
      it "returns false" do
        expect(@ctsi.write_raw_allowed?).to be false
      end
    end

    describe "write_raw" do
      it "raises an error" do
        expect { @ctsi.write_raw(nil) }.to raise_error(/write_raw not implemented/)
      end
    end

    describe "read" do
<<<<<<< HEAD
      it "handles COSMOS VERSION not being defined" do

      end

      it "returns the COSMOS VERSION packet and then COSMOS LIMITS_CHANGE" do
=======
      it "returns SYSTEM LIMITS_CHANGE" do
>>>>>>> 66d01ff6
        @ctsi.connect

        pkt = Packet.new("TGT","PKT")
        pi = PacketItem.new("ITEM", 0, 32, :UINT, :BIG_ENDIAN, nil)
        # Create a limits change event
        pi.limits.state = :GREEN
        @cts.limits_change_callback(pkt, pi, :RED, 100, true)

        result = @ctsi.read
        expect(result.read('TARGET')).to eql "TGT"
        expect(result.read('PACKET')).to eql "PKT"
        expect(result.read('ITEM')).to eql "ITEM"
        expect(result.read('OLD_STATE')).to eql "RED"
        expect(result.read('NEW_STATE')).to eql "GREEN"
      end
    end

    describe "write" do
      it "raises an error if the packet is not identified" do
        pkt = Packet.new("COSMOS", "STARTLOGGING")
        pkt.buffer = "\x00\x00\x00\x00\x00\x00\x00\x00"
        expect { @ctsi.write(pkt) }.to raise_error(/Unknown command/)
      end

      it "raises an error if the command is not recognized" do
        pkt = Packet.new("COSMOS", "DOSOMETHING")
        pkt.buffer = "\x00\x00\x00\x00\x00\x00\x00\x00"
        expect { @ctsi.write(pkt) }.to raise_error(/Unknown command/)
      end

      it "accepts STARTLOGGING" do
        pkt = System.commands.packet("SYSTEM","STARTLOGGING")
        pkt.restore_defaults
        pkt.write('INTERFACE','DEFAULT')
        @ctsi.write(pkt)
      end

      it "accepts STARTCMDLOG" do
        pkt = System.commands.packet("SYSTEM","STARTCMDLOG")
        pkt.restore_defaults
        pkt.write('INTERFACE','DEFAULT')
        @ctsi.write(pkt)
      end

      it "accepts STARTTLMLOG" do
        pkt = System.commands.packet("SYSTEM","STARTTLMLOG")
        pkt.restore_defaults
        pkt.write('INTERFACE','DEFAULT')
        @ctsi.write(pkt)
      end

      it "accepts STOPLOGGING" do
        pkt = System.commands.packet("SYSTEM","STOPLOGGING")
        pkt.restore_defaults
        pkt.write('INTERFACE','DEFAULT')
        @ctsi.write(pkt)
      end

      it "accepts STOPCMDLOG" do
        pkt = System.commands.packet("SYSTEM","STOPCMDLOG")
        pkt.restore_defaults
        pkt.write('INTERFACE','DEFAULT')
        @ctsi.write(pkt)
      end

      it "accepts STOPTLMLOG" do
        pkt = System.commands.packet("SYSTEM","STOPTLMLOG")
        pkt.restore_defaults
        pkt.write('INTERFACE','DEFAULT')
        @ctsi.write(pkt)
      end
    end

  end
end<|MERGE_RESOLUTION|>--- conflicted
+++ resolved
@@ -68,15 +68,7 @@
     end
 
     describe "read" do
-<<<<<<< HEAD
-      it "handles COSMOS VERSION not being defined" do
-
-      end
-
-      it "returns the COSMOS VERSION packet and then COSMOS LIMITS_CHANGE" do
-=======
       it "returns SYSTEM LIMITS_CHANGE" do
->>>>>>> 66d01ff6
         @ctsi.connect
 
         pkt = Packet.new("TGT","PKT")
