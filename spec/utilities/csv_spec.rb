# encoding: ascii-8bit

# Copyright 2014 Ball Aerospace & Technologies Corp.
# All Rights Reserved.
#
# This program is free software; you can modify and/or redistribute it
# under the terms of the GNU General Public License
# as published by the Free Software Foundation; version 3 with
# attribution addendums as found in the LICENSE.txt

require "spec_helper"
require "cosmos/utilities/csv"
require "tempfile"

module Cosmos
  describe CSV do
    before(:each) do
      @lines = []
      # CSV data can't have extra spaces in array values
      @lines << "test,1,2,3\n"
      @lines << "bool1,true,false\n"
      @lines << "bool2,false,true\n"
      @lines << "int,10,11\n"
      @lines << "float,1.1,2.2\n"

      @test_file = File.open('cosmos_csv_spec.csv','w')
      @test_file.write(@lines.join(''))
      @test_file.close

      @csv = CSV.new(@test_file.path)
      @dir_name = System.paths['LOGS']
    end

    after(:each) do
      Dir["*cosmos_csv_spec*"].each do |filename|
        File.delete(filename)
      end
      if @dir_created
        sleep(1)
        FileUtils.remove_dir(@dir_name, false)
      end
    end

    after(:all) do
      clean_config()
    end

    describe "initialize" do
      it "loads the CSV data and overwrites existing key/values" do
        lines = []

        tf = Tempfile.new("test.csv")
        tf.puts "test,1,2,3\n"
        tf.puts "other,10\n"
        tf.puts "test,1.1,2.2,3.3\n"
        tf.close
        csv = CSV.new(tf.path)
        # Expect 1.1, 2.2, 3.3 not 1, 2, 3 because the same key was used
        expect(csv["test"]).to eql(%w(1.1 2.2 3.3))

        tf.unlink
      end
    end

    describe "access" do
      it "allows hash style access" do
        expect(@csv["test"]).to eq(%w(1 2 3))
      end

      it "returns all keys" do
        expect(@csv.keys).to eq(%w(test bool1 bool2 int float))
      end

      it "returns boolean values" do
        expect(@csv.boolean("bool1")).to be true
        expect(@csv.bool("bool2")).to be false

        expect(@csv.boolean("bool1", 1)).to be false
        expect(@csv.bool("bool2", 1)).to be true
      end

      it "returns integer values" do
        expect(@csv.integer("int")).to be(10)
        expect(@csv.int("int")).to be(10)

        expect(@csv.integer("int", 1)).to be(11)
        expect(@csv.int("int", 1)).to be(11)
      end

      it "returns float values" do
        expect(@csv.float("float")).to be(1.1)
        expect(@csv.float("float", 1)).to be(2.2)
      end
    end

    describe "create_archive" do
      it "creates a default archive file" do
        @csv.create_archive
        expect(File.exist?(@csv.archive_file)).to be true
        @csv.close_archive
      end

      it "automatically closes an existing open archive file" do
        @csv.create_archive
        first = @csv.archive_file
        expect(File.basename(first)).to match(/.*#{File.basename(@test_file,'.csv')}.*/)
        @csv.create_archive
        second = @csv.archive_file
        expect(File.basename(second)).to match(/.*#{File.basename(@test_file,'.csv')}.*/)
        expect(first).to_not eql(second)
      end

      it "creates an archive file at an arbitrary path" do
        if Kernel.is_windows?
          Dir.mkdir("C:/temp") unless File.directory?("C:/temp")
          @csv.create_archive("C:/temp")
          expect(File.exist?(@csv.archive_file)).to be true
          @csv.close_archive
        end
      end
    end

    describe "write_archive" do
      it "writes to the archive file" do
        @csv.create_archive
        @csv.write_archive(%w(HI a b c))
        @csv.close_archive
        data = File.read @csv.archive_file
        expect(data.include?("HI,a,b,c")).to be true
      end

<<<<<<< HEAD
      it "raises an exception if writing to an unopened archive" do
        expect {@csv.write_archive([])}.to raise_error(/not opened/)
      end

      it "raises an exception if trying to reopen archive" do
        @csv.create_archive
        expect {@csv.create_archive}.to raise_error(/already open/)
        @csv.close_archive
      end

      it "raises an exception if trying to write closed archive" do
        @csv.create_archive
        @csv.close_archive
        expect {@csv.write_archive([])}.to raise_error(/not opened/)
=======
      it "automatically opens an archive for writing" do
        expect(@csv.archive_file).to eq('')
        @csv.write_archive([])
        expect(File.basename(@csv.archive_file)).to match(/.*#{File.basename(@test_file,'.csv')}.*/)
>>>>>>> 66d01ff6
      end
    end
  end
end<|MERGE_RESOLUTION|>--- conflicted
+++ resolved
@@ -129,27 +129,10 @@
         expect(data.include?("HI,a,b,c")).to be true
       end
 
-<<<<<<< HEAD
-      it "raises an exception if writing to an unopened archive" do
-        expect {@csv.write_archive([])}.to raise_error(/not opened/)
-      end
-
-      it "raises an exception if trying to reopen archive" do
-        @csv.create_archive
-        expect {@csv.create_archive}.to raise_error(/already open/)
-        @csv.close_archive
-      end
-
-      it "raises an exception if trying to write closed archive" do
-        @csv.create_archive
-        @csv.close_archive
-        expect {@csv.write_archive([])}.to raise_error(/not opened/)
-=======
       it "automatically opens an archive for writing" do
         expect(@csv.archive_file).to eq('')
         @csv.write_archive([])
         expect(File.basename(@csv.archive_file)).to match(/.*#{File.basename(@test_file,'.csv')}.*/)
->>>>>>> 66d01ff6
       end
     end
   end
