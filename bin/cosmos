--- conflicted
+++ resolved
@@ -379,111 +379,7 @@
     zip_targets[target.original_name] = hash
   end
 
-<<<<<<< HEAD
-  target_list = []
-  target_names = []
-  system_config.targets.each do |target_name, target|
-    original_name = nil
-    original_name = target.original_name if target.name != target.original_name
-    target_filename = nil
-    target_filename = File.basename(target.filename) if target.filename
-    target_list << { 'target_name' => target_name, 'original_name' => original_name, 'target_filename' => target_filename, 'target_id' => target.id }
-    target_names << target_name
-  end
-  target_config_dir = File.join(Dir.pwd, 'config', 'targets')
-  Cosmos::System.instance(target_list, target_config_dir)
-
-  redis = Redis.new(url: "redis://localhost:6379/0")
-
-  # Save configuration to redis
-  redis.del("cosmos_system")
-  redis.hset('cosmos_system', 'limits_set', 'DEFAULT') # Current
-  redis.hset('cosmos_system', 'limits_sets', JSON.generate(['DEFAULT'])) # Array of possible sets
-  redis.hset('cosmos_system', 'target_names', JSON.generate(target_names))
-  Cosmos::System.targets.each do |target_name, target|
-    redis.hset('cosmos_targets', target_name, JSON.generate(target.as_json))
-  end
-
-  Cosmos::System.telemetry.all.each do |target_name, packets|
-    redis.del("cosmostlm__#{target_name}")
-    packets.each do |packet_name, packet|
-      puts "Configuring tlm packet: #{target_name} #{packet_name}"
-      redis.hset("cosmostlm__#{target_name}", packet_name, JSON.generate(packet.as_json))
-    end
-  end
-  Cosmos::System.commands.all.each do |target_name, packets|
-    redis.del("cosmoscmd__#{target_name}")
-    packets.each do |packet_name, packet|
-      puts "Configuring cmd packet: #{target_name} #{packet_name}"
-      redis.hset("cosmoscmd__#{target_name}", packet_name, JSON.generate(packet.as_json))
-    end
-  end
-
-  # Configure microservices
-  # TODO: Need to only clear out old microservices that are unneeded for the current PROGRAM
-  # For now just clear them all
-  redis.del('cosmos_microservices')
-
-  cmd_tlm_server_config.interfaces.each do |interface_name, interface|
-    # Configure InterfaceMicroservice
-    target_list = []
-    interface.target_names.each do |target_name|
-      target = system_config.targets[target_name]
-      original_name = nil
-      original_name = target.original_name if target.name != target.original_name
-      target_filename = nil
-      target_filename = File.basename(target.filename) if target.filename
-      target_list << { 'target_name' => target_name, 'original_name' => original_name, 'target_filename' => target_filename, 'target_id' => target.id }
-    end
-    config = { 'filename' => "interface_microservice.rb", 'interface_params' => interface.config_params, 'target_list' => target_list }
-    redis.hset('cosmos_microservices', "INTERFACE__#{interface_name}", JSON.generate(config))
-    puts "Configured microservice INTERFACE__#{interface_name}"
-
-    # Configure DecomMicroservice
-    packet_topic_list = []
-    interface.target_names.each do |target_name|
-      begin
-        Cosmos::System.telemetry.packets(target_name).each do |packet_name, packet|
-          packet_topic_list << "PACKET__#{target_name}__#{packet_name}"
-        end
-      rescue
-        # No telemetry packets for this target
-      end
-    end
-    next unless packet_topic_list.length > 0
-
-    config = { 'filename' => "decom_microservice.rb", 'target_list' => target_list, 'topics' => packet_topic_list }
-    redis.hset('cosmos_microservices', "DECOM__#{interface_name}", JSON.generate(config))
-    puts "Configured microservice DECOM__#{interface_name}"
-
-    # Configure CvtMicroservice
-    decom_topic_list = []
-    interface.target_names.each do |target_name|
-      begin
-        Cosmos::System.telemetry.packets(target_name).each do |packet_name, packet|
-          decom_topic_list << "DECOM__#{target_name}__#{packet_name}"
-        end
-      rescue
-        # No telemetry packets for this target
-      end
-    end
-    config = { 'filename' => "cvt_microservice.rb", 'topics' => decom_topic_list }
-    redis.hset('cosmos_microservices', "CVT__#{interface_name}", JSON.generate(config))
-    puts "Configured microservice CVT__#{interface_name}"
-
-    # Configure PacketLogMicroservice
-    config = { 'filename' => "packet_log_microservice.rb", 'target_list' => target_list, 'topics' => packet_topic_list }
-    redis.hset('cosmos_microservices', "PACKETLOG__#{interface_name}", JSON.generate(config))
-    puts "Configured microservice PACKETLOG__#{interface_name}"
-
-    # Configure DecomLogMicroservice
-    config = { 'filename' => "decom_log_microservice.rb", 'target_list' => target_list, 'topics' => decom_topic_list }
-    redis.hset('cosmos_microservices', "DECOMLOG__#{interface_name}", JSON.generate(config))
-    puts "Configured microservice DECOMLOG__#{interface_name}"
-  end
-=======
   Cosmos::ConfigureMicroservices.new(system_config, cts_config)
->>>>>>> 01344538
 end
 
 def get_redis_keys
