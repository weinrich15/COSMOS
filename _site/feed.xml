<?xml version="1.0" encoding="utf-8"?>
<rss version="2.0"
  xmlns:content="http://purl.org/rss/1.0/modules/content/"
  xmlns:wfw="http://wellformedweb.org/CommentAPI/"
  xmlns:dc="http://purl.org/dc/elements/1.1/"
  xmlns:atom="http://www.w3.org/2005/Atom"
  xmlns:sy="http://purl.org/rss/1.0/modules/syndication/"
  xmlns:slash="http://purl.org/rss/1.0/modules/slash/"
  >
  <channel>
    <title xml:lang="en">Ball Aerospace COSMOS News</title>
    <atom:link type="application/atom+xml" href="http://cosmosrb/feed.xml" rel="self"/>
    <link>http://cosmosrb.com/</link>
<<<<<<< HEAD
    <pubDate>Tue, 05 Sep 2017 08:47:39 -0600</pubDate>
    <lastBuildDate>Tue, 05 Sep 2017 08:47:39 -0600</lastBuildDate>
=======
    <pubDate>Wed, 23 Aug 2017 17:03:36 -0600</pubDate>
    <lastBuildDate>Wed, 23 Aug 2017 17:03:36 -0600</lastBuildDate>
>>>>>>> c9e2114a
    <language>en-US</language>
    <generator>Jekyll v3.5.2</generator>
    <description>The User Interface for Embedded Systems</description>
    <image>
      <description>The User Interface for Embedded Systems</description>
      <url>http://cosmosrb.com/img/COSMOS-rss.png</url>
      <title>Ball Aerospace COSMOS</title>
      <link>http://cosmosrb.com/</link>
      <width>144</width>
      <height>73</height>
    </image>
    
    <item>
      <title>Deploying COSMOS to the Cloud</title>
      <link>http://cosmosrb.com/news/2017/08/23/cloud-deploy/</link>
      <pubDate>Wed, 23 Aug 2017 14:00:00 -0600</pubDate>
      <dc:creator>jmthomas</dc:creator>
      
      
      <category>post</category>
      
      <guid isPermaLink="true">http://cosmosrb.com/news/2017/08/23/cloud-deploy/</guid>
      <description>&lt;p&gt;COSMOS is a GUI application which runs equally well on Windows, Linux, and Mac OS X due to the QT GUI framework and Ruby language it is written in. Traditionally this means you install it locally on your own workstation and you’re off and running. But can COSMOS also be deployed to the cloud? Yes! This post describes how I deployed COSMOS to Amazon Web Services (AWS) using several different technologies.&lt;/p&gt;

&lt;h3 id=&quot;aws&quot;&gt;AWS&lt;/h3&gt;

&lt;p&gt;AWS consists of a lot of different services. To deploy COSMOS you need to create an AWS EC2 instance. The first step is to sign up for AWS which enables you to use their Free Tier for 12 months. This includes 750hrs each on Linux and Windows Server.&lt;/p&gt;

&lt;h3 id=&quot;deploying-to-windows-server&quot;&gt;Deploying to Windows Server&lt;/h3&gt;

&lt;p&gt;Deploying to Windows Server is probably the easiest way to get COSMOS in the cloud. Simply create a Windows Server instance by selecting the following image:
&lt;img src=&quot;/img/2017_08_23_aws_win_server.png&quot; alt=&quot;Windows Image&quot; /&gt;&lt;/p&gt;

&lt;p&gt;Then select the t2.micro Type which is marked “Free tier eligible”. Launch the Instance and you should see the key pair dialog:
&lt;img src=&quot;/img/2017_08_23_aws_key_pair.png&quot; alt=&quot;Key Pair Dialog&quot; /&gt;&lt;/p&gt;

&lt;p&gt;Create a new key pair and give the name something generic because you can use the same key pair for all the EC2 instances you create. Create the instance and then View Instance which will show the instance status. Click the Connect button at top which will bring up the Connect dialog:
&lt;img src=&quot;/img/2017_08_23_aws_win_connect.png&quot; alt=&quot;Connect Dialog&quot; /&gt;&lt;/p&gt;

&lt;p&gt;Click the Download Remote Desktop File and open it in Remote Desktop to connect to the Windows Server instance. Note that it does take a while for the Windows instance to boot so this won’t work until your Status Checks show a green check. Also note that many corporate firewalls may block doing a Remote Desktop outside your corporate network.&lt;/p&gt;

&lt;p&gt;You also need to click Get Password and locate your ‘pem’ file you saved earlier to Decrypt your password. Login to the instance as Administrator with the decrypted password. Once you’ve logged in you can change the password to something a little more reasonable. Then simply follow the usual &lt;a href=&quot;/docs/installation/&quot;&gt;COSMOS installation &lt;/a&gt; instructions.&lt;/p&gt;

&lt;p&gt;Here is a screenshot of my successful COSMOS installation running on the AWS Microsoft Server instance:
&lt;img src=&quot;/img/2017_08_23_aws_windows.png&quot; alt=&quot;COSMOS on Windows&quot; /&gt;&lt;/p&gt;

&lt;h3 id=&quot;deploying-to-red-hat-linux-with-x-forwarding&quot;&gt;Deploying to Red Hat Linux (with X forwarding)&lt;/h3&gt;

&lt;p&gt;Deploying to Red Hat Linux is similar to Windows. Create a Red Hat instance by selecting the following image:
&lt;img src=&quot;/img/2017_08_23_aws_red_hat.png&quot; alt=&quot;Red Hat Image&quot; /&gt;&lt;/p&gt;

&lt;p&gt;Use the same key pair when creating your Windows instance and create the instance. View Instance and click the Connect button which brings up the Connect dialog:
&lt;img src=&quot;/img/2017_08_23_aws_red_hat_connect.png&quot; alt=&quot;Connect Dialog&quot; /&gt;&lt;/p&gt;

&lt;p&gt;SSH to the instance using the connection string provided making sure to specify the full path to your ‘pem’ file in the quoted path after the -i option. Install a GUI by issuing the following command:&lt;/p&gt;
&lt;div class=&quot;highlighter-rouge&quot;&gt;&lt;pre class=&quot;highlight&quot;&gt;&lt;code&gt;sudo yum groupinstall 'Server with GUI'
&lt;/code&gt;&lt;/pre&gt;
&lt;/div&gt;

&lt;p&gt;Install COSMOS using the installation bash file:&lt;/p&gt;
&lt;div class=&quot;highlighter-rouge&quot;&gt;&lt;pre class=&quot;highlight&quot;&gt;&lt;code&gt;bash &amp;lt;(\curl -sSL https://raw.githubusercontent.com/BallAerospace/COSMOS/master/vendor/installers/linux_mac/INSTALL_COSMOS.sh)
&lt;/code&gt;&lt;/pre&gt;
&lt;/div&gt;

&lt;p&gt;Chose the sudo option when asked how to install. To enable X forwarding edit the SSH config file:&lt;/p&gt;
&lt;div class=&quot;highlighter-rouge&quot;&gt;&lt;pre class=&quot;highlight&quot;&gt;&lt;code&gt;sudo vim /etc/ssh/sshd_config
&lt;/code&gt;&lt;/pre&gt;
&lt;/div&gt;

&lt;p&gt;Enable the following settings:&lt;/p&gt;
&lt;div class=&quot;highlighter-rouge&quot;&gt;&lt;pre class=&quot;highlight&quot;&gt;&lt;code&gt;X11Forwarding yes
X11DisplayOffset 10
X11UseLocalhost no
&lt;/code&gt;&lt;/pre&gt;
&lt;/div&gt;

&lt;p&gt;Close your current SSH connection and reconnect with SSH adding the -X option to enable X11 forwarding and -Y to enable trusted X11 fowarding. If you host OS is Mac OS X you’ll need to install &lt;a href=&quot;https://www.xquartz.org/&quot;&gt;XQuartz&lt;/a&gt;. Linux has X11 forward support built-in. Windows should probably install Xming which is an exercise left to the reader.&lt;/p&gt;

&lt;p&gt;Now launch COSMOS and you should see the COSMOS windows appear on your own machine. While this approach works I found the performance to be significantly slower than VNC. Here is a screenshot of it running while I connected via a Mac OS X machine:
&lt;img src=&quot;/img/2017_08_23_aws_red_hat_x.png&quot; alt=&quot;Red Hat X&quot; /&gt;&lt;/p&gt;

&lt;h3 id=&quot;deploying-on-ubuntu-with-vnc&quot;&gt;Deploying on Ubuntu (with VNC)&lt;/h3&gt;

&lt;p&gt;Deploying to Ubuntu Linux is very similar to Red Hat. Create an Ubuntu instance by selecting the following image:
&lt;img src=&quot;/img/2017_08_23_aws_ubuntu.png&quot; alt=&quot;Ubuntu Image&quot; /&gt;&lt;/p&gt;

&lt;p&gt;Use the same key pair as when creating your Windows or Red Hat instance and create the instance. View Instance and click the Connect button which brings up the Connect dialog:
&lt;img src=&quot;/img/2017_08_23_aws_red_hat_connect.png&quot; alt=&quot;Connect Dialog&quot; /&gt;&lt;/p&gt;

&lt;p&gt;Click on the instance and click the Description tab which appears below the instance. Click the link next to Security groups to open the Security Groups configuration. Click the Inbound tab and create Edit to create a new Custom TCP Rule to enable TCP traffic on Ports 5900-5910 from Anywhere. Your rule should look like the following:
&lt;img src=&quot;/img/2017_08_23_aws_security_group.png&quot; alt=&quot;Security Group&quot; /&gt;&lt;/p&gt;

&lt;p&gt;SSH to the instance using the connection string provided making sure to specify the full path to your ‘pem’ file in the quoted path after the -i option. Install a GUI by issuing the following command:&lt;/p&gt;
&lt;div class=&quot;highlighter-rouge&quot;&gt;&lt;pre class=&quot;highlight&quot;&gt;&lt;code&gt;sudo apt-get update
sudo apt install xfce4 xfce4-goodies tightvncserver
&lt;/code&gt;&lt;/pre&gt;
&lt;/div&gt;

&lt;p&gt;Run the following commands to setup the VNC server:&lt;/p&gt;
&lt;div class=&quot;highlighter-rouge&quot;&gt;&lt;pre class=&quot;highlight&quot;&gt;&lt;code&gt;vncserver
vncserver -kill :1
vim ~/.vnc/xstartup
&lt;/code&gt;&lt;/pre&gt;
&lt;/div&gt;

&lt;p&gt;Ensure your xstartup file matches the following:&lt;/p&gt;
&lt;div class=&quot;highlighter-rouge&quot;&gt;&lt;pre class=&quot;highlight&quot;&gt;&lt;code&gt;&lt;span class=&quot;c&quot;&gt;#!/bin/sh&lt;/span&gt;

&lt;span class=&quot;c&quot;&gt;# Uncomment the following two lines for normal desktop:&lt;/span&gt;
&lt;span class=&quot;nb&quot;&gt;unset &lt;/span&gt;SESSION_MANAGER
&lt;span class=&quot;c&quot;&gt;# exec /etc/X11/xinit/xinitrc&lt;/span&gt;
&lt;span class=&quot;nb&quot;&gt;unset &lt;/span&gt;DBUS_SESSION_BUS_ADDRESS
startxfce4 &amp;amp;

&lt;span class=&quot;o&quot;&gt;[&lt;/span&gt; -x /etc/vnc/xstartup &lt;span class=&quot;o&quot;&gt;]&lt;/span&gt; &lt;span class=&quot;o&quot;&gt;&amp;amp;&amp;amp;&lt;/span&gt; &lt;span class=&quot;nb&quot;&gt;exec&lt;/span&gt; /etc/vnc/xstartup
&lt;span class=&quot;o&quot;&gt;[&lt;/span&gt; -r &lt;span class=&quot;nv&quot;&gt;$HOME&lt;/span&gt;/.Xresources &lt;span class=&quot;o&quot;&gt;]&lt;/span&gt; &lt;span class=&quot;o&quot;&gt;&amp;amp;&amp;amp;&lt;/span&gt; xrdb &lt;span class=&quot;nv&quot;&gt;$HOME&lt;/span&gt;/.Xresources
xsetroot -solid grey
vncconfig -iconic &amp;amp;
&lt;span class=&quot;c&quot;&gt;#x-terminal-emulator -geometry 80x24+10+10 -ls -title &quot;$VNCDESKTOP Desktop&quot; &amp;amp;&lt;/span&gt;
&lt;span class=&quot;c&quot;&gt;#x-window-manager &amp;amp;&lt;/span&gt;
&lt;/code&gt;&lt;/pre&gt;
&lt;/div&gt;

&lt;p&gt;Restart VNC:&lt;/p&gt;
&lt;div class=&quot;highlighter-rouge&quot;&gt;&lt;pre class=&quot;highlight&quot;&gt;&lt;code&gt;vncserver
&lt;/code&gt;&lt;/pre&gt;
&lt;/div&gt;

&lt;p&gt;Install COSMOS using the installation bash file:&lt;/p&gt;
&lt;div class=&quot;highlighter-rouge&quot;&gt;&lt;pre class=&quot;highlight&quot;&gt;&lt;code&gt;bash &amp;lt;(\curl -sSL https://raw.githubusercontent.com/BallAerospace/COSMOS/master/vendor/installers/linux_mac/INSTALL_COSMOS.sh)
&lt;/code&gt;&lt;/pre&gt;
&lt;/div&gt;

&lt;p&gt;Chose the sudo option when asked how to install. On your local machine install a VNC viewer such as TightVNC and connect by entering the Public DNS address of your AWS instance in the Remote Host as well as the Port number of 5901. Typically this is added by appending it to the Remote Host address with a colon. Here is a screenshot of it running while I connected via TightVNC:
&lt;img src=&quot;/img/2017_08_23_aws_ubuntu_vnc.png&quot; alt=&quot;Red Hat X&quot; /&gt;&lt;/p&gt;

&lt;p&gt;If you need additional support please contact us at &lt;a href=&quot;mailto:cosmos@ball.com&quot;&gt;cosmos@ball.com&lt;/a&gt;.&lt;/p&gt;
</description>
    </item>
    
    <item>
      <title>Ball Aerospace COSMOS 4.0.1 Released</title>
      <link>http://cosmosrb.com/news/2017/08/23/cosmos-4-0-1-released/</link>
      <pubDate>Wed, 23 Aug 2017 13:00:00 -0600</pubDate>
      <dc:creator>ryanmelt</dc:creator>
      
      
      <category>release</category>
      
      <guid isPermaLink="true">http://cosmosrb.com/news/2017/08/23/cosmos-4-0-1-released/</guid>
      <description>&lt;h3 id=&quot;new-features&quot;&gt;New Features:&lt;/h3&gt;

&lt;ul&gt;
  &lt;li&gt;&lt;a href=&quot;https://github.com/BallAerospace/COSMOS/issues/527&quot;&gt;#527&lt;/a&gt; Editing config files should now bring up ConfigEditor&lt;/li&gt;
  &lt;li&gt;&lt;a href=&quot;https://github.com/BallAerospace/COSMOS/issues/528&quot;&gt;#528&lt;/a&gt; ConfigEditor missing some keywords&lt;/li&gt;
  &lt;li&gt;&lt;a href=&quot;https://github.com/BallAerospace/COSMOS/issues/534&quot;&gt;#534&lt;/a&gt; Create ConfigEditor Mac app&lt;/li&gt;
  &lt;li&gt;&lt;a href=&quot;https://github.com/BallAerospace/COSMOS/issues/536&quot;&gt;#536&lt;/a&gt; Clickable canvas objects open screens&lt;/li&gt;
  &lt;li&gt;&lt;a href=&quot;https://github.com/BallAerospace/COSMOS/issues/543&quot;&gt;#542&lt;/a&gt; Automatically populate COMMAND SYSTEM META&lt;/li&gt;
  &lt;li&gt;&lt;a href=&quot;https://github.com/BallAerospace/COSMOS/issues/543&quot;&gt;#543&lt;/a&gt; Allow SYSTEM META items to be read only&lt;/li&gt;
&lt;/ul&gt;

&lt;h3 id=&quot;maintenance&quot;&gt;Maintenance:&lt;/h3&gt;

&lt;ul&gt;
  &lt;li&gt;None&lt;/li&gt;
&lt;/ul&gt;

&lt;h3 id=&quot;bug-fixes&quot;&gt;Bug Fixes:&lt;/h3&gt;

&lt;ul&gt;
  &lt;li&gt;&lt;a href=&quot;https://github.com/BallAerospace/COSMOS/issues/533&quot;&gt;#533&lt;/a&gt; TestRunner strips all comments when running&lt;/li&gt;
  &lt;li&gt;&lt;a href=&quot;https://github.com/BallAerospace/COSMOS/issues/538&quot;&gt;#538&lt;/a&gt; META_INIT broken&lt;/li&gt;
  &lt;li&gt;&lt;a href=&quot;https://github.com/BallAerospace/COSMOS/issues/540&quot;&gt;#540&lt;/a&gt; Background task packet subscription get_packet broken&lt;/li&gt;
  &lt;li&gt;&lt;a href=&quot;https://github.com/BallAerospace/COSMOS/issues/547&quot;&gt;#547&lt;/a&gt; convert_packet_to_data should copy buffer&lt;/li&gt;
&lt;/ul&gt;

&lt;h3 id=&quot;migration-notes-from-cosmos-38x&quot;&gt;Migration Notes from COSMOS 3.8.x:&lt;/h3&gt;

&lt;p&gt;COSMOS 4 includes several breaking changes from the COSMOS 3.x series.&lt;/p&gt;

&lt;p&gt;The first and simplest is that the Command and Telemetry Server now opens an additional port at 7780 by default, that provides a router that will send out each command that the system has sent.  This can allow external systems to also log all commands sent by COSMOS.  For most people this change will be transparent and no updates to your COSMOS configuration will be required.&lt;/p&gt;

&lt;p&gt;The second is that the Command and Telemetry Server now always supports a meta data packet called SYSTEM META.  This packet will always contain the MD5 sum for the current running COSMOS configuration, the version of COSMOS running, the version of your COSMOS Project, and the version of Ruby being used.  You can also add your own requirements for meta data with things like the name of the operator currently running the system, or the name of a specific test you are currently running.  In general you shouldn’t need to do anything for this change unless you were using the previous metadata functionality in COSMOS.  If you were, then you will need to migrate your meta data to the new SYSTEM META packet, and change the parameters in your CmdTlmServer or TestRunner configurations regarding meta data.  If you weren’t using metadata before, then you will probably just notice this new packet in your log files, and in your telemetry stream.&lt;/p&gt;

&lt;p&gt;Finally the most exciting breaking change is in how COSMOS interfaces handle protocols.  Before, the COSMOS TCP/IP and Serial interface classes each took a protocol like LENGTH, TERMINATED, etc that defined how packets were delineated by the interface.  Now each interface can take a set of one or more protocols.  This allows COSMOS to much more easily support nested protocols, such as the frame focused protocols of CCSDS.  It also allows for creating helpful reusable protocols such as the new CRC protocol for automatically adding CRCs to outgoing commands and verifying incoming CRCs on telemetry packets.  It’s a great change, but if you have any custom interface classes you have written, they will probably require some modification.  See the Interfaces section at cosmosrb.com to see how the new interface classes work. We will also be writing up a blog post to help document the process of upgrading.  Look for this in a week or two.&lt;/p&gt;

&lt;p&gt;To upgrade to the latest version of COSMOS, run “bundle update cosmos” in your COSMOS project folder.&lt;/p&gt;
</description>
    </item>
    
    <item>
      <title>Ball Aerospace COSMOS 4.0.0 Released</title>
      <link>http://cosmosrb.com/news/2017/08/04/cosmos-4-0-0-released/</link>
      <pubDate>Fri, 04 Aug 2017 13:00:00 -0600</pubDate>
      <dc:creator>ryanmelt</dc:creator>
      
      
      <category>release</category>
      
      <guid isPermaLink="true">http://cosmosrb.com/news/2017/08/04/cosmos-4-0-0-released/</guid>
      <description>&lt;p&gt;COSMOS 4 is here!&lt;/p&gt;

&lt;p&gt;48 tickets have gone into this release, and it brings with it two new tools and some great under the hood improvements.&lt;/p&gt;

&lt;p&gt;New Tools:&lt;/p&gt;

&lt;p&gt;COSMOS now has a dedicated Configuration Editor and Command Sequence Builder.&lt;/p&gt;

&lt;p&gt;The config editor gives you contextual help when building config files, and make it super easy to define packets and configure tools without having to have the online documentation up in front of you.  It’s going to make setting up COSMOS even easier than it was before.&lt;/p&gt;

&lt;p&gt;Command Sequence builder allows you to define series of commands that should be sent at either absolute or relative timestamps to each other.  This is great for planning time specific commanding.  You can execute these on the ground directly from the tool, or you can convert them to your own internal format and upload to the system you are commanding.&lt;/p&gt;

&lt;p&gt;Highlighted changes:&lt;/p&gt;

&lt;ol&gt;
  &lt;li&gt;New protocol system allows assigning multiple protocols to each interface to support layered protocols, and common functionality like CRC checking/adding to commands.&lt;/li&gt;
  &lt;li&gt;The ability to View the most recent raw data received or sent on each interface&lt;/li&gt;
  &lt;li&gt;The Command and Telemetry Server can now run on JRuby in –no-gui mode (may help performance for huge projects with 50+ targets)&lt;/li&gt;
  &lt;li&gt;New router provides the ability to get a copy of every command sent out from COSMOS in a stream&lt;/li&gt;
  &lt;li&gt;New SYSTEM META packet output by the CmdTlmServer&lt;/li&gt;
  &lt;li&gt;Lots more!  See the full ticket list below&lt;/li&gt;
&lt;/ol&gt;

&lt;h3 id=&quot;new-features&quot;&gt;New Features:&lt;/h3&gt;

&lt;ul&gt;
  &lt;li&gt;&lt;a href=&quot;https://github.com/BallAerospace/COSMOS/issues/229&quot;&gt;#229&lt;/a&gt; Gem Based Targets should support DataViewer and other tool configurations&lt;/li&gt;
  &lt;li&gt;&lt;a href=&quot;https://github.com/BallAerospace/COSMOS/issues/234&quot;&gt;#234&lt;/a&gt; Add a method to system.txt to add files used in the marshall file MD5 sum calculation&lt;/li&gt;
  &lt;li&gt;&lt;a href=&quot;https://github.com/BallAerospace/COSMOS/issues/253&quot;&gt;#253&lt;/a&gt; Create “generators” for targets, tools, etc&lt;/li&gt;
  &lt;li&gt;&lt;a href=&quot;https://github.com/BallAerospace/COSMOS/issues/258&quot;&gt;#258&lt;/a&gt; Create COSMOS Command Sequence Tool&lt;/li&gt;
  &lt;li&gt;&lt;a href=&quot;https://github.com/BallAerospace/COSMOS/issues/261&quot;&gt;#261&lt;/a&gt; Provide a method for specifying binary data in STRING and BLOCK default values&lt;/li&gt;
  &lt;li&gt;&lt;a href=&quot;https://github.com/BallAerospace/COSMOS/issues/278&quot;&gt;#278&lt;/a&gt; Consider adding wait_ methods to internal API for use in Background tasks&lt;/li&gt;
  &lt;li&gt;&lt;a href=&quot;https://github.com/BallAerospace/COSMOS/issues/281&quot;&gt;#281&lt;/a&gt; Add support for stretch and spacers in widget layouts&lt;/li&gt;
  &lt;li&gt;&lt;a href=&quot;https://github.com/BallAerospace/COSMOS/issues/319&quot;&gt;#319&lt;/a&gt; Add the ability to grab telemetry ARRAY_ITEMs&lt;/li&gt;
  &lt;li&gt;&lt;a href=&quot;https://github.com/BallAerospace/COSMOS/issues/337&quot;&gt;#337&lt;/a&gt; Support specifying default parameters to default log reader and log writer in system.txt&lt;/li&gt;
  &lt;li&gt;&lt;a href=&quot;https://github.com/BallAerospace/COSMOS/issues/347&quot;&gt;#347&lt;/a&gt; COSMOS GLobal Time Zone Setting (Local/UTC)&lt;/li&gt;
  &lt;li&gt;&lt;a href=&quot;https://github.com/BallAerospace/COSMOS/issues/356&quot;&gt;#356&lt;/a&gt; Interface protocols&lt;/li&gt;
  &lt;li&gt;&lt;a href=&quot;https://github.com/BallAerospace/COSMOS/issues/360&quot;&gt;#360&lt;/a&gt; Add raw stream preamble and postamble data to “View Raw”&lt;/li&gt;
  &lt;li&gt;&lt;a href=&quot;https://github.com/BallAerospace/COSMOS/issues/381&quot;&gt;#381&lt;/a&gt; Float Infinity and NaN as command values&lt;/li&gt;
  &lt;li&gt;&lt;a href=&quot;https://github.com/BallAerospace/COSMOS/issues/401&quot;&gt;#401&lt;/a&gt; tolerance scripting calls should support array telemetry items&lt;/li&gt;
  &lt;li&gt;&lt;a href=&quot;https://github.com/BallAerospace/COSMOS/issues/404&quot;&gt;#404&lt;/a&gt; Packet Viewer easy access to edit configuration files&lt;/li&gt;
  &lt;li&gt;&lt;a href=&quot;https://github.com/BallAerospace/COSMOS/issues/405&quot;&gt;#405&lt;/a&gt; Telemetry Viewer easy access to edit screen definition&lt;/li&gt;
  &lt;li&gt;&lt;a href=&quot;https://github.com/BallAerospace/COSMOS/issues/423&quot;&gt;#423&lt;/a&gt; Add “Cmd router” to CmdTlmServer to support external logging of all commands&lt;/li&gt;
  &lt;li&gt;&lt;a href=&quot;https://github.com/BallAerospace/COSMOS/issues/424&quot;&gt;#424&lt;/a&gt; TlmViewer should call update_widget for a screen with no value items and with CmdTlmServer not running&lt;/li&gt;
  &lt;li&gt;&lt;a href=&quot;https://github.com/BallAerospace/COSMOS/issues/426&quot;&gt;#426&lt;/a&gt; Standardize meta data to SYSTEM META packet&lt;/li&gt;
  &lt;li&gt;&lt;a href=&quot;https://github.com/BallAerospace/COSMOS/issues/432&quot;&gt;#432&lt;/a&gt; Export processed config files&lt;/li&gt;
  &lt;li&gt;&lt;a href=&quot;https://github.com/BallAerospace/COSMOS/issues/442&quot;&gt;#442&lt;/a&gt; Label value widgets should support right aligned labels&lt;/li&gt;
  &lt;li&gt;&lt;a href=&quot;https://github.com/BallAerospace/COSMOS/issues/459&quot;&gt;#459&lt;/a&gt; Script Editor code completion enhancements&lt;/li&gt;
  &lt;li&gt;&lt;a href=&quot;https://github.com/BallAerospace/COSMOS/issues/479&quot;&gt;#479&lt;/a&gt; Limits Monitor doesn’t detect newly connected targets&lt;/li&gt;
  &lt;li&gt;&lt;a href=&quot;https://github.com/BallAerospace/COSMOS/issues/489&quot;&gt;#489&lt;/a&gt; Built in support for limits group enable and disable&lt;/li&gt;
  &lt;li&gt;&lt;a href=&quot;https://github.com/BallAerospace/COSMOS/issues/497&quot;&gt;#497&lt;/a&gt; Update serial_interface.rb to support hardware flow control&lt;/li&gt;
  &lt;li&gt;&lt;a href=&quot;https://github.com/BallAerospace/COSMOS/issues/498&quot;&gt;#498&lt;/a&gt; Script helper for activities that should cause an exception&lt;/li&gt;
  &lt;li&gt;&lt;a href=&quot;https://github.com/BallAerospace/COSMOS/issues/511&quot;&gt;#511&lt;/a&gt; Make CmdTlmServer run on JRuby&lt;/li&gt;
  &lt;li&gt;&lt;a href=&quot;https://github.com/BallAerospace/COSMOS/issues/512&quot;&gt;#512&lt;/a&gt; Create a CRC Protocol&lt;/li&gt;
  &lt;li&gt;&lt;a href=&quot;https://github.com/BallAerospace/COSMOS/issues/513&quot;&gt;#513&lt;/a&gt; Create a GUI config file editor&lt;/li&gt;
  &lt;li&gt;&lt;a href=&quot;https://github.com/BallAerospace/COSMOS/issues/516&quot;&gt;#516&lt;/a&gt; Recreate COSMOS C Extension Code in Pure Ruby&lt;/li&gt;
  &lt;li&gt;&lt;a href=&quot;https://github.com/BallAerospace/COSMOS/issues/517&quot;&gt;#517&lt;/a&gt; Make hostname for tools to connect to CTS API configurable in system.txt&lt;/li&gt;
  &lt;li&gt;&lt;a href=&quot;https://github.com/BallAerospace/COSMOS/issues/519&quot;&gt;#519&lt;/a&gt; Replay should support alternate packet log readers&lt;/li&gt;
&lt;/ul&gt;

&lt;h3 id=&quot;maintenance&quot;&gt;Maintenance:&lt;/h3&gt;

&lt;ul&gt;
  &lt;li&gt;&lt;a href=&quot;https://github.com/BallAerospace/COSMOS/issues/354&quot;&gt;#354&lt;/a&gt; Targets need to be path namespaced to avoid conflicts&lt;/li&gt;
  &lt;li&gt;&lt;a href=&quot;https://github.com/BallAerospace/COSMOS/issues/323&quot;&gt;#323&lt;/a&gt; Catch Signals in CmdTlmServer&lt;/li&gt;
  &lt;li&gt;&lt;a href=&quot;https://github.com/BallAerospace/COSMOS/issues/341&quot;&gt;#341&lt;/a&gt; Document COSMOS JSON API on cosmosrb.com&lt;/li&gt;
  &lt;li&gt;&lt;a href=&quot;https://github.com/BallAerospace/COSMOS/issues/398&quot;&gt;#398&lt;/a&gt; Documentation, code cleanup&lt;/li&gt;
  &lt;li&gt;&lt;a href=&quot;https://github.com/BallAerospace/COSMOS/issues/429&quot;&gt;#429&lt;/a&gt; Command Endianness and Parameter Endianness&lt;/li&gt;
  &lt;li&gt;&lt;a href=&quot;https://github.com/BallAerospace/COSMOS/issues/437&quot;&gt;#437&lt;/a&gt; Remove CMD_TLM_VERSION from system.txt&lt;/li&gt;
  &lt;li&gt;&lt;a href=&quot;https://github.com/BallAerospace/COSMOS/issues/438&quot;&gt;#438&lt;/a&gt; Cache script text as part of instrumenting script&lt;/li&gt;
  &lt;li&gt;&lt;a href=&quot;https://github.com/BallAerospace/COSMOS/issues/446&quot;&gt;#446&lt;/a&gt; Windows 10 Install fails&lt;/li&gt;
  &lt;li&gt;&lt;a href=&quot;https://github.com/BallAerospace/COSMOS/issues/476&quot;&gt;#476&lt;/a&gt; Separate apt and yum package install lines&lt;/li&gt;
  &lt;li&gt;&lt;a href=&quot;https://github.com/BallAerospace/COSMOS/issues/477&quot;&gt;#477&lt;/a&gt; Deprecate userpath.txt&lt;/li&gt;
  &lt;li&gt;&lt;a href=&quot;https://github.com/BallAerospace/COSMOS/issues/484&quot;&gt;#484&lt;/a&gt; require_file should re-raise existing exception&lt;/li&gt;
&lt;/ul&gt;

&lt;h3 id=&quot;bug-fixes&quot;&gt;Bug Fixes:&lt;/h3&gt;

&lt;ul&gt;
  &lt;li&gt;&lt;a href=&quot;https://github.com/BallAerospace/COSMOS/issues/456&quot;&gt;#456&lt;/a&gt; Replay doesn’t shut down properly if closed while playing&lt;/li&gt;
  &lt;li&gt;&lt;a href=&quot;https://github.com/BallAerospace/COSMOS/issues/481&quot;&gt;#481&lt;/a&gt; show_backtrace not working in ScriptRunner&lt;/li&gt;
  &lt;li&gt;&lt;a href=&quot;https://github.com/BallAerospace/COSMOS/issues/494&quot;&gt;#494&lt;/a&gt; Details dialog crashes for items with LATEST packet&lt;/li&gt;
  &lt;li&gt;&lt;a href=&quot;https://github.com/BallAerospace/COSMOS/issues/502&quot;&gt;#502&lt;/a&gt; Target REQUIRE should also search system path&lt;/li&gt;
  &lt;li&gt;&lt;a href=&quot;https://github.com/BallAerospace/COSMOS/issues/506&quot;&gt;#506&lt;/a&gt; Don’t call read_interface if data is cached in protocols for another packet&lt;/li&gt;
&lt;/ul&gt;

&lt;h3 id=&quot;migration-notes-from-cosmos-38x&quot;&gt;Migration Notes from COSMOS 3.8.x:&lt;/h3&gt;

&lt;p&gt;COSMOS 4 includes several breaking changes from the COSMOS 3.x series.&lt;/p&gt;

&lt;p&gt;The first and simplest is that the Command and Telemetry Server now opens an additional port at 7780 by default, that provides a router that will send out each command that the system has sent.  This can allow external systems to also log all commands sent by COSMOS.  For most people this change will be transparent and no updates to your COSMOS configuration will be required.&lt;/p&gt;

&lt;p&gt;The second is that the Command and Telemetry Server now always supports a meta data packet called SYSTEM META.  This packet will always contain the MD5 sum for the current running COSMOS configuration, the version of COSMOS running, the version of your COSMOS Project, and the version of Ruby being used.  You can also add your own requirements for meta data with things like the name of the operator currently running the system, or the name of a specific test you are currently running.  In general you shouldn’t need to do anything for this change unless you were using the previous metadata functionality in COSMOS.  If you were, then you will need to migrate your meta data to the new SYSTEM META packet, and change the parameters in your CmdTlmServer or TestRunner configurations regarding meta data.  If you weren’t using metadata before, then you will probably just notice this new packet in your log files, and in your telemetry stream.&lt;/p&gt;

&lt;p&gt;Finally the most exciting breaking change is in how COSMOS interfaces handle protocols.  Before, the COSMOS TCP/IP and Serial interface classes each took a protocol like LENGTH, TERMINATED, etc that defined how packets were delineated by the interface.  Now each interface can take a set of one or more protocols.  This allows COSMOS to much more easily support nested protocols, such as the frame focused protocols of CCSDS.  It also allows for creating helpful reusable protocols such as the new CRC protocol for automatically adding CRCs to outgoing commands and verifying incoming CRCs on telemetry packets.  It’s a great change, but if you have any custom interface classes you have written, they will probably require some modification.  See the Interfaces section at cosmosrb.com to see how the new interface classes work. We will also be writing up a blog post to help document the process of upgrading.  Look for this in a week or two.&lt;/p&gt;

&lt;p&gt;To upgrade to the latest version of COSMOS, run “bundle update cosmos” in your COSMOS project folder.&lt;/p&gt;
</description>
    </item>
    
    <item>
      <title>Arduinos &amp; Battle Bots</title>
      <link>http://cosmosrb.com/news/2017/07/05/arduino-battle-bots/</link>
      <pubDate>Wed, 05 Jul 2017 01:00:00 -0600</pubDate>
      <dc:creator>jmthomas</dc:creator>
      
      
      <category>post</category>
      
      <guid isPermaLink="true">http://cosmosrb.com/news/2017/07/05/arduino-battle-bots/</guid>
      <description>&lt;p&gt;Ball Aerospace COSMOS has been featured in a &lt;a href=&quot;http://www.williamosman.com/2016/08/cosmos-and-arduino-20-telemetry-system.html&quot;&gt;blog post&lt;/a&gt; by &lt;a href=&quot;http://www.williamosman.com/&quot;&gt;William Osman&lt;/a&gt; about creating a telemetry system for a race car. William mentions first seeing COSMOS in action on the set of Battle Bots &lt;a href=&quot;http://www.battlebots.com/bracket-s2/&quot;&gt;Season 2&lt;/a&gt; where &lt;a href=&quot;http://battlebots.com/robot/chomp-2/&quot;&gt;Team Chomp&lt;/a&gt; was using it enroute to their quarterfinal finish. What an awesome example of COSMOS in action!&lt;/p&gt;
</description>
    </item>
    
    <item>
      <title>Template Protocol</title>
      <link>http://cosmosrb.com/news/2017/06/19/template_protocol/</link>
      <pubDate>Mon, 19 Jun 2017 01:00:00 -0600</pubDate>
      <dc:creator>jmthomas</dc:creator>
      
      
      <category>post</category>
      
      <guid isPermaLink="true">http://cosmosrb.com/news/2017/06/19/template_protocol/</guid>
      <description>&lt;p&gt;The &lt;a href=&quot;http://cosmosrb.com/docs/interfaces/#template-stream-protocol&quot;&gt;Template Stream Protocol&lt;/a&gt; is probably one of the more confusing protocols in the COSMOS stream protocol library but it is extremely helpful when implementing string based protocols such as Standard Commands for Programmable Instruments (SCPI; often pronounced “skippy”).&lt;/p&gt;

&lt;p&gt;For this example we’ll assume we’re trying to talk to a SCPI enabled power supply such as the Keysight N6700. We start by creating a directory under our config/targets called POWER. The supply has a TCP/IP interface so we’ll use the &lt;a href=&quot;http://cosmosrb.com/docs/interfaces/#tcpip-client-interface&quot;&gt;TCP/IP Client Interface&lt;/a&gt; to connect to it. Thus we create our POWER/cmd_tlm_server.txt file as follows:&lt;/p&gt;

&lt;div class=&quot;highlighter-rouge&quot;&gt;&lt;pre class=&quot;highlight&quot;&gt;&lt;code&gt;INTERFACE POWER_INT tcpip_client_interface.rb 127.0.0.1 5025 5025 10.0 nil TEMPLATE 0x0A 0x0A
  TARGET POWER
&lt;/code&gt;&lt;/pre&gt;
&lt;/div&gt;

&lt;p&gt;This definition declares an interface named POWER_INT using the TCP/IP client interface which connects to ‘127.0.0.1’ (obviously you’ll change this to your actual power supply IP addres) using a write and read port of 5025 (standard SCPI ports for Keysight instruments) with a write timeout of 10s and no read timeout (block on read). We specify the TEMPLATE protocol with both write and read termination characters of 0x0A (ASCII newline). Note the &lt;a href=&quot;http://cosmosrb.com/docs/interfaces/#template-stream-protocol&quot;&gt;TEMPLATE protocol&lt;/a&gt; takes many additional parameters to allow you to work with off nominal protocol conditions.&lt;/p&gt;

&lt;p&gt;Now you can define your target’s command and telemetry definitions. We’ll create example commands which get and set the voltage setting in our power supply. Create a POWER/cmd_tlm/cmd.txt file which has the following:&lt;/p&gt;

&lt;div class=&quot;highlighter-rouge&quot;&gt;&lt;pre class=&quot;highlight&quot;&gt;&lt;code&gt;COMMAND POWER GET_VOLTAGE BIG_ENDIAN &quot;Get voltage&quot;
  APPEND_ID_PARAMETER CMD_ID 8 UINT 1 1 1 &quot;Command Id&quot; # Unique command ID
  APPEND_PARAMETER CHANNEL 8 UINT 1 4 1 &quot;Channel&quot;
  APPEND_PARAMETER CMD_TEMPLATE 512 STRING &quot;MEAS:VOLT? (@&amp;lt;CHANNEL&amp;gt;)&quot;
  APPEND_PARAMETER RSP_TEMPLATE 512 STRING &quot;&amp;lt;VOLTAGE&amp;gt;&quot;
  APPEND_PARAMETER RSP_PACKET 512 STRING &quot;TLM&quot;

COMMAND POWER SET_VOLTAGE BIG_ENDIAN &quot;Set voltage&quot;
  APPEND_ID_PARAMETER CMD_ID 8 UINT 2 2 2 &quot;Command Id&quot; # Unique command ID
  APPEND_PARAMETER CHANNEL 8 UINT 1 4 1 &quot;Channel&quot;
  APPEND_PARAMETER VOLTAGE 8 UINT 0 100 10 &quot;Voltage&quot;
  APPEND_PARAMETER CMD_TEMPLATE 512 STRING &quot;VOLT &amp;lt;VOLTAGE&amp;gt;,(@&amp;lt;CHANNEL&amp;gt;)&quot;
  APPEND_PARAMETER RSP_TEMPLATE 512 STRING &quot;&amp;lt;SET_VOLTAGE&amp;gt;&quot;
  APPEND_PARAMETER RSP_PACKET 512 STRING &quot;TLM&quot;
&lt;/code&gt;&lt;/pre&gt;
&lt;/div&gt;

&lt;p&gt;The CMD_ID parameter is defined by &lt;a href=&quot;/docs/cmdtlm/#append_id_parameter&quot;&gt;APPEND_ID_PARAMETER&lt;/a&gt;. This ID parameter is not used by the SCPI protocol but is needed for COSMOS to identify the command when it is logged. The CMD_TEMPLATE parameter is the actual SCPI command which is being sent to the target. Anything inside brackets &amp;lt;&amp;gt; will be replaced by the value in the named parameter. For example, both commands define the CHANNEL parameter and thus &amp;lt;CHANNEL&amp;gt; will be replaced by the value of that parameter when constructing the command. The RSP_TEMPLATE is the expected string response back from the target. This is parsed by pulling out values into the bracket delimited values. The RSP_PACKET defines the packet where the bracket delimited values are defined. So for our GET_VOLTAGE example we parse the VOLTAGE value and place it in the TLM packet.&lt;/p&gt;

&lt;p&gt;Create a POWER/cmd_tlm/tlm.txt file to define the response telemetry:&lt;/p&gt;

&lt;div class=&quot;highlighter-rouge&quot;&gt;&lt;pre class=&quot;highlight&quot;&gt;&lt;code&gt;TELEMETRY POWER TLM BIG_ENDIAN &quot;Power Supply Telemetry&quot;
  APPEND_ID_ITEM TLM_ID 32 INT 1 &quot;Packet Identifier&quot; # Unique telemetry ID
  APPEND_ITEM VOLTAGE 32 FLOAT &quot;PS Measured Voltage&quot;
    FORMAT_STRING &quot;%0.3f&quot;
    UNITS &quot;Volts&quot; &quot;V&quot;
  APPEND_ITEM SET_VOLTAGE 32 FLOAT &quot;PS Set Voltage&quot;
    FORMAT_STRING &quot;%0.3f&quot;
    UNITS &quot;Volts&quot; &quot;V&quot;
&lt;/code&gt;&lt;/pre&gt;
&lt;/div&gt;

&lt;p&gt;The TLM_ID item is defined by &lt;a href=&quot;/docs/cmdtlm/#append_id_item&quot;&gt;APPEND_ID_ITEM&lt;/a&gt;. This ID item is not used by the SCPI protocol but is needed by COSMOS to decode this logged telemetry packet. The packet is named TLM which matches our RSP_PACKET definition in the commands. We define VOLTAGE and SET_VOLTAGE which also match the values used in the RSP_TEMPLATE parameters in our commands.&lt;/p&gt;

&lt;p&gt;With Keysight supplies you can string together a bunch of SCIP commands in one CMD_TEMPLATE if you delimit them with semicolons. Then in the RSP_TEMPLATE you can break the response apart and set a bunch of telemetry items at once. For example:&lt;/p&gt;

&lt;div class=&quot;highlighter-rouge&quot;&gt;&lt;pre class=&quot;highlight&quot;&gt;&lt;code&gt;COMMAND POWER GET_STATUS BIG_ENDIAN &quot;Get status&quot;
  APPEND_ID_PARAMETER CMD_ID 8 UINT 3 3 3 &quot;Command Id&quot; # Unique command ID
  APPEND_PARAMETER CHANNEL 8 UINT 1 4 1 &quot;Channel&quot;
  APPEND_PARAMETER CMD_TEMPLATE 512 STRING &quot;MEAS:VOLT (@&amp;lt;CHANNEL&amp;gt;);CURR (@&amp;lt;CHANNEL&amp;gt;);POW (@&amp;lt;CHANNEL&amp;gt;)&quot;
  APPEND_PARAMETER RSP_TEMPLATE 512 STRING &quot;&amp;lt;VOLTAGE&amp;gt;,&amp;lt;CURRENT&amp;gt;,&amp;lt;POWER&amp;gt;&quot;
  APPEND_PARAMETER RSP_PACKET 512 STRING &quot;TLM&quot;
&lt;/code&gt;&lt;/pre&gt;
&lt;/div&gt;

&lt;p&gt;The RSP_TEMPLATE expects to have three values delimited by the comma character. For this example to be complete you would also need to declare CURRENT and POWER items in the TLM packet.&lt;/p&gt;

&lt;p&gt;Using the TEMPLATE processor can be complex but makes working with with string based command / response protocols like SCPI much easier. If you need additional support please contact us at &lt;a href=&quot;mailto:cosmos@ball.com&quot;&gt;cosmos@ball.com&lt;/a&gt;.&lt;/p&gt;
</description>
    </item>
    
    <item>
      <title>Ball Aerospace COSMOS 3.9.2 Released</title>
      <link>http://cosmosrb.com/news/2017/05/18/cosmos-3-9-2-released/</link>
      <pubDate>Thu, 18 May 2017 13:00:00 -0600</pubDate>
      <dc:creator>ryanmelt</dc:creator>
      
      
      <category>release</category>
      
      <guid isPermaLink="true">http://cosmosrb.com/news/2017/05/18/cosmos-3-9-2-released/</guid>
      <description>&lt;h3 id=&quot;new-features&quot;&gt;New Features:&lt;/h3&gt;

&lt;ul&gt;
  &lt;li&gt;&lt;a href=&quot;https://github.com/BallAerospace/COSMOS/issues/147&quot;&gt;#147&lt;/a&gt; TlmExtractor Full Column Names Mode&lt;/li&gt;
  &lt;li&gt;&lt;a href=&quot;https://github.com/BallAerospace/COSMOS/issues/148&quot;&gt;#148&lt;/a&gt; TlmExtractor Share individual columns&lt;/li&gt;
  &lt;li&gt;&lt;a href=&quot;https://github.com/BallAerospace/COSMOS/issues/189&quot;&gt;#189&lt;/a&gt; ScriptRunner Breakpoints don’t adapt to edits&lt;/li&gt;
  &lt;li&gt;&lt;a href=&quot;https://github.com/BallAerospace/COSMOS/issues/233&quot;&gt;#233&lt;/a&gt; Add Config Option to Increase Tcpip Interface Timeout to TlmGrapher&lt;/li&gt;
  &lt;li&gt;&lt;a href=&quot;https://github.com/BallAerospace/COSMOS/issues/280&quot;&gt;#280&lt;/a&gt; Method for determining interface packet count&lt;/li&gt;
  &lt;li&gt;&lt;a href=&quot;https://github.com/BallAerospace/COSMOS/issues/313&quot;&gt;#313&lt;/a&gt; Add command line option to automatically start ScriptRunner&lt;/li&gt;
  &lt;li&gt;&lt;a href=&quot;https://github.com/BallAerospace/COSMOS/issues/336&quot;&gt;#336&lt;/a&gt; Add Log Analyze Feature to TlmExtractor/CmdExtractor&lt;/li&gt;
  &lt;li&gt;&lt;a href=&quot;https://github.com/BallAerospace/COSMOS/issues/395&quot;&gt;#395&lt;/a&gt; Implement Stylesheets Throughout&lt;/li&gt;
  &lt;li&gt;&lt;a href=&quot;https://github.com/BallAerospace/COSMOS/issues/408&quot;&gt;#408&lt;/a&gt; Easy way to find which targets use an interface?&lt;/li&gt;
  &lt;li&gt;&lt;a href=&quot;https://github.com/BallAerospace/COSMOS/issues/433&quot;&gt;#433&lt;/a&gt; Scripting support for TlmViewer close all screens&lt;/li&gt;
  &lt;li&gt;&lt;a href=&quot;https://github.com/BallAerospace/COSMOS/issues/434&quot;&gt;#434&lt;/a&gt; TlmViewer option for no resize of screens&lt;/li&gt;
  &lt;li&gt;&lt;a href=&quot;https://github.com/BallAerospace/COSMOS/issues/436&quot;&gt;#436&lt;/a&gt; PacketViewer option to ignore target.txt ignored items&lt;/li&gt;
  &lt;li&gt;&lt;a href=&quot;https://github.com/BallAerospace/COSMOS/issues/441&quot;&gt;#441&lt;/a&gt; PacketViewer should identify derived items in the GUI&lt;/li&gt;
&lt;/ul&gt;

&lt;h3 id=&quot;maintenance&quot;&gt;Maintenance:&lt;/h3&gt;

&lt;p&gt;None&lt;/p&gt;

&lt;h3 id=&quot;bug-fixes&quot;&gt;Bug Fixes:&lt;/h3&gt;

&lt;ul&gt;
  &lt;li&gt;&lt;a href=&quot;https://github.com/BallAerospace/COSMOS/issues/417&quot;&gt;#417&lt;/a&gt;  Table Manager not checking ranges&lt;/li&gt;
  &lt;li&gt;&lt;a href=&quot;https://github.com/BallAerospace/COSMOS/issues/419&quot;&gt;#419&lt;/a&gt;  Support multiple arrays in string based commands&lt;/li&gt;
&lt;/ul&gt;

&lt;h3 id=&quot;migration-notes-from-cosmos-38x&quot;&gt;Migration Notes from COSMOS 3.8.x:&lt;/h3&gt;
&lt;p&gt;&lt;strong&gt;The Table Manager configuration file format has changed.&lt;/strong&gt;
Documentation will updated the first week of April.&lt;/p&gt;

&lt;p&gt;You can migrate existing config files using:&lt;/p&gt;

&lt;div class=&quot;highlighter-rouge&quot;&gt;&lt;pre class=&quot;highlight&quot;&gt;&lt;code&gt;bundle exec ruby tools\TableManager --convert config\tools\table_manager\old_table_def.txt
&lt;/code&gt;&lt;/pre&gt;
&lt;/div&gt;

&lt;p&gt;To upgrade to the latest version of COSMOS, run “bundle update cosmos” in your COSMOS project folder.&lt;/p&gt;
</description>
    </item>
    
    <item>
      <title>Packet Processors</title>
      <link>http://cosmosrb.com/news/2017/05/08/packet_processors/</link>
      <pubDate>Mon, 08 May 2017 01:00:00 -0600</pubDate>
      <dc:creator>jmthomas</dc:creator>
      
      
      <category>post</category>
      
      <guid isPermaLink="true">http://cosmosrb.com/news/2017/05/08/packet_processors/</guid>
      <description>&lt;p&gt;COSMOS Packet Processors are a powerful concept that allow you to run code each time a specified packet is received. COSMOS provides a few generic Packet Processors which allows you to include statistics about individual telemetry points in your defined packets. Let’s break down how the COSMOS included processors are used and how you can implement your own Packet Processor.&lt;/p&gt;

&lt;p&gt;First &lt;a href=&quot;/docs/installation&quot;&gt;install&lt;/a&gt; COSMOS and start up the demo application. You’ll notice we declare a few targets of which one is called INST (for instrument). If you open up Packet Viewer and navigate to the INST target and the HEALTH_STATUS packet you can see a bunch of derived telemetry points at the top.&lt;/p&gt;

&lt;p&gt;&lt;img src=&quot;/img/2017_05_08_packet_viewer.png&quot; alt=&quot;Packet Viewer&quot; /&gt;&lt;/p&gt;

&lt;p&gt;These points aren’t immediately obvious in the GUI (&lt;a href=&quot;https://github.com/BallAerospace/COSMOS/issues/441&quot;&gt;Ticket #441&lt;/a&gt;) but here they include all the items down to and including TEMP1STDDEV. If you right click on one of them and choose “Details” you can see that Data Type is DERVIED.&lt;/p&gt;

&lt;p&gt;&lt;img src=&quot;/img/2017_05_08_details.png&quot; alt=&quot;Derived&quot; /&gt;&lt;/p&gt;

&lt;p&gt;This is all controlled by the INST target’s cmd/tlm definition files. If you open the INST/cmd_tlm/inst_tlm.txt file from the demo you’ll see the following at the end of the HEALTH_STATUS packet definition:&lt;/p&gt;

&lt;div class=&quot;highlighter-rouge&quot;&gt;&lt;pre class=&quot;highlight&quot;&gt;&lt;code&gt;  ITEM TEMP1HIGH 0 0 DERIVED &quot;High-water mark for TEMP1&quot;
    READ_CONVERSION processor_conversion.rb TEMP1WATER HIGH_WATER
  ITEM TEMP1LOW 0 0 DERIVED &quot;Low-water mark for TEMP1&quot;
    READ_CONVERSION processor_conversion.rb TEMP1WATER LOW_WATER
  ITEM TEMP1MAX 0 0 DERIVED &quot;Maximum of most recent 100 samples for TEMP1&quot;
    READ_CONVERSION processor_conversion.rb TEMP1STAT MAX
  ITEM TEMP1MIN 0 0 DERIVED &quot;Minimum of most recent 100 samples for TEMP1&quot;
    READ_CONVERSION processor_conversion.rb TEMP1STAT MIN
  ITEM TEMP1MEAN 0 0 DERIVED &quot;Mean of most recent 100 samples for TEMP1&quot;
    READ_CONVERSION processor_conversion.rb TEMP1STAT MEAN
  ITEM TEMP1STDDEV 0 0 DERIVED &quot;Stddev of most recent 100 samples for TEMP1&quot;
    READ_CONVERSION processor_conversion.rb TEMP1STAT STDDEV
  PROCESSOR TEMP1STAT statistics_processor.rb TEMP1 100
  PROCESSOR TEMP1WATER watermark_processor.rb TEMP1
&lt;/code&gt;&lt;/pre&gt;
&lt;/div&gt;

&lt;p&gt;These definitions create six new telemetry &lt;a href=&quot;/docs/cmdtlm/#item&quot;&gt;ITEMs&lt;/a&gt;. The &lt;a href=&quot;/docs/cmdtlm/#read_conversion&quot;&gt;READ_CONVERSION&lt;/a&gt; line takes a conversion class and then variable parameters that are passed to the class. Here we’re using the COSMOS provided processor_conversion.rb class which pulls a result calculated by a PROCESSOR. The last two lines define the two &lt;a href=&quot;/docs/cmdtlm/#processor&quot;&gt;PROCESSORs&lt;/a&gt;.&lt;/p&gt;

&lt;p&gt;Currently COSMOS provides the following three processors:&lt;/p&gt;

&lt;ol&gt;
  &lt;li&gt;new_packet_log_processor.rb - This processor creates a new packet log whenever the given Packet is seen.&lt;/li&gt;
  &lt;li&gt;watermark_processor.rb - This processor monitors a telemetry item and tracks the high and low water points of that item since the launch of the Command and Telemetry Server.&lt;/li&gt;
  &lt;li&gt;statistics_processor.rb - This processor collects a given number of samples of a telemetry item and calculates the minimum, maximum, mean, and standard deviation over the sample.&lt;/li&gt;
&lt;/ol&gt;

&lt;p&gt;If all you want to do is to calculate useful statistics on your telemetry items you can stop reading now. For those who want to know how this works or want to implement their own Packet Processors, let’s continue into the source code.&lt;/p&gt;

&lt;h2 id=&quot;processor-implementation&quot;&gt;Processor Implementation&lt;/h2&gt;

&lt;figure class=&quot;highlight&quot;&gt;&lt;pre&gt;&lt;code class=&quot;language-ruby&quot; data-lang=&quot;ruby&quot;&gt;&lt;span class=&quot;nb&quot;&gt;require&lt;/span&gt; &lt;span class=&quot;s1&quot;&gt;'cosmos/processors/processor'&lt;/span&gt;
&lt;span class=&quot;k&quot;&gt;module&lt;/span&gt; &lt;span class=&quot;nn&quot;&gt;Cosmos&lt;/span&gt;
  &lt;span class=&quot;k&quot;&gt;class&lt;/span&gt; &lt;span class=&quot;nc&quot;&gt;WatermarkProcessor&lt;/span&gt; &lt;span class=&quot;o&quot;&gt;&amp;lt;&lt;/span&gt; &lt;span class=&quot;no&quot;&gt;Processor&lt;/span&gt;
    &lt;span class=&quot;c1&quot;&gt;# @param item_name [String] The name of the item to gather statistics on&lt;/span&gt;
    &lt;span class=&quot;c1&quot;&gt;# @param value_type #See Processor::initialize&lt;/span&gt;
    &lt;span class=&quot;k&quot;&gt;def&lt;/span&gt; &lt;span class=&quot;nf&quot;&gt;initialize&lt;/span&gt;&lt;span class=&quot;p&quot;&gt;(&lt;/span&gt;&lt;span class=&quot;n&quot;&gt;item_name&lt;/span&gt;&lt;span class=&quot;p&quot;&gt;,&lt;/span&gt; &lt;span class=&quot;n&quot;&gt;value_type&lt;/span&gt; &lt;span class=&quot;o&quot;&gt;=&lt;/span&gt; &lt;span class=&quot;ss&quot;&gt;:CONVERTED&lt;/span&gt;&lt;span class=&quot;p&quot;&gt;)&lt;/span&gt;
      &lt;span class=&quot;k&quot;&gt;super&lt;/span&gt;&lt;span class=&quot;p&quot;&gt;(&lt;/span&gt;&lt;span class=&quot;n&quot;&gt;value_type&lt;/span&gt;&lt;span class=&quot;p&quot;&gt;)&lt;/span&gt;
      &lt;span class=&quot;vi&quot;&gt;@item_name&lt;/span&gt; &lt;span class=&quot;o&quot;&gt;=&lt;/span&gt; &lt;span class=&quot;n&quot;&gt;item_name&lt;/span&gt;&lt;span class=&quot;p&quot;&gt;.&lt;/span&gt;&lt;span class=&quot;nf&quot;&gt;to_s&lt;/span&gt;&lt;span class=&quot;p&quot;&gt;.&lt;/span&gt;&lt;span class=&quot;nf&quot;&gt;upcase&lt;/span&gt;
      &lt;span class=&quot;n&quot;&gt;reset&lt;/span&gt;&lt;span class=&quot;p&quot;&gt;()&lt;/span&gt;
    &lt;span class=&quot;k&quot;&gt;end&lt;/span&gt;

    &lt;span class=&quot;c1&quot;&gt;# See Processor#call&lt;/span&gt;
    &lt;span class=&quot;k&quot;&gt;def&lt;/span&gt; &lt;span class=&quot;nf&quot;&gt;call&lt;/span&gt;&lt;span class=&quot;p&quot;&gt;(&lt;/span&gt;&lt;span class=&quot;n&quot;&gt;packet&lt;/span&gt;&lt;span class=&quot;p&quot;&gt;,&lt;/span&gt; &lt;span class=&quot;n&quot;&gt;buffer&lt;/span&gt;&lt;span class=&quot;p&quot;&gt;)&lt;/span&gt;
      &lt;span class=&quot;n&quot;&gt;value&lt;/span&gt; &lt;span class=&quot;o&quot;&gt;=&lt;/span&gt; &lt;span class=&quot;n&quot;&gt;packet&lt;/span&gt;&lt;span class=&quot;p&quot;&gt;.&lt;/span&gt;&lt;span class=&quot;nf&quot;&gt;read&lt;/span&gt;&lt;span class=&quot;p&quot;&gt;(&lt;/span&gt;&lt;span class=&quot;vi&quot;&gt;@item_name&lt;/span&gt;&lt;span class=&quot;p&quot;&gt;,&lt;/span&gt; &lt;span class=&quot;vi&quot;&gt;@value_type&lt;/span&gt;&lt;span class=&quot;p&quot;&gt;,&lt;/span&gt; &lt;span class=&quot;n&quot;&gt;buffer&lt;/span&gt;&lt;span class=&quot;p&quot;&gt;)&lt;/span&gt;
      &lt;span class=&quot;n&quot;&gt;high_water&lt;/span&gt; &lt;span class=&quot;o&quot;&gt;=&lt;/span&gt; &lt;span class=&quot;vi&quot;&gt;@results&lt;/span&gt;&lt;span class=&quot;p&quot;&gt;[&lt;/span&gt;&lt;span class=&quot;ss&quot;&gt;:HIGH_WATER&lt;/span&gt;&lt;span class=&quot;p&quot;&gt;]&lt;/span&gt;
      &lt;span class=&quot;vi&quot;&gt;@results&lt;/span&gt;&lt;span class=&quot;p&quot;&gt;[&lt;/span&gt;&lt;span class=&quot;ss&quot;&gt;:HIGH_WATER&lt;/span&gt;&lt;span class=&quot;p&quot;&gt;]&lt;/span&gt; &lt;span class=&quot;o&quot;&gt;=&lt;/span&gt; &lt;span class=&quot;n&quot;&gt;value&lt;/span&gt; &lt;span class=&quot;k&quot;&gt;if&lt;/span&gt; &lt;span class=&quot;o&quot;&gt;!&lt;/span&gt;&lt;span class=&quot;n&quot;&gt;high_water&lt;/span&gt; &lt;span class=&quot;n&quot;&gt;or&lt;/span&gt; &lt;span class=&quot;n&quot;&gt;value&lt;/span&gt; &lt;span class=&quot;o&quot;&gt;&amp;gt;&lt;/span&gt; &lt;span class=&quot;n&quot;&gt;high_water&lt;/span&gt;
      &lt;span class=&quot;n&quot;&gt;low_water&lt;/span&gt; &lt;span class=&quot;o&quot;&gt;=&lt;/span&gt; &lt;span class=&quot;vi&quot;&gt;@results&lt;/span&gt;&lt;span class=&quot;p&quot;&gt;[&lt;/span&gt;&lt;span class=&quot;ss&quot;&gt;:LOW_WATER&lt;/span&gt;&lt;span class=&quot;p&quot;&gt;]&lt;/span&gt;
      &lt;span class=&quot;vi&quot;&gt;@results&lt;/span&gt;&lt;span class=&quot;p&quot;&gt;[&lt;/span&gt;&lt;span class=&quot;ss&quot;&gt;:LOW_WATER&lt;/span&gt;&lt;span class=&quot;p&quot;&gt;]&lt;/span&gt; &lt;span class=&quot;o&quot;&gt;=&lt;/span&gt; &lt;span class=&quot;n&quot;&gt;value&lt;/span&gt; &lt;span class=&quot;k&quot;&gt;if&lt;/span&gt; &lt;span class=&quot;o&quot;&gt;!&lt;/span&gt;&lt;span class=&quot;n&quot;&gt;low_water&lt;/span&gt; &lt;span class=&quot;n&quot;&gt;or&lt;/span&gt; &lt;span class=&quot;n&quot;&gt;value&lt;/span&gt; &lt;span class=&quot;o&quot;&gt;&amp;lt;&lt;/span&gt; &lt;span class=&quot;n&quot;&gt;low_water&lt;/span&gt;
    &lt;span class=&quot;k&quot;&gt;end&lt;/span&gt;

    &lt;span class=&quot;c1&quot;&gt;# Reset any state&lt;/span&gt;
    &lt;span class=&quot;k&quot;&gt;def&lt;/span&gt; &lt;span class=&quot;nf&quot;&gt;reset&lt;/span&gt;
      &lt;span class=&quot;vi&quot;&gt;@results&lt;/span&gt;&lt;span class=&quot;p&quot;&gt;[&lt;/span&gt;&lt;span class=&quot;ss&quot;&gt;:HIGH_WATER&lt;/span&gt;&lt;span class=&quot;p&quot;&gt;]&lt;/span&gt; &lt;span class=&quot;o&quot;&gt;=&lt;/span&gt; &lt;span class=&quot;kp&quot;&gt;nil&lt;/span&gt;
      &lt;span class=&quot;vi&quot;&gt;@results&lt;/span&gt;&lt;span class=&quot;p&quot;&gt;[&lt;/span&gt;&lt;span class=&quot;ss&quot;&gt;:LOW_WATER&lt;/span&gt;&lt;span class=&quot;p&quot;&gt;]&lt;/span&gt; &lt;span class=&quot;o&quot;&gt;=&lt;/span&gt; &lt;span class=&quot;kp&quot;&gt;nil&lt;/span&gt;
    &lt;span class=&quot;k&quot;&gt;end&lt;/span&gt;

    &lt;span class=&quot;c1&quot;&gt;# Convert to configuration file string&lt;/span&gt;
    &lt;span class=&quot;k&quot;&gt;def&lt;/span&gt; &lt;span class=&quot;nf&quot;&gt;to_config&lt;/span&gt;
      &lt;span class=&quot;s2&quot;&gt;&quot;  PROCESSOR &lt;/span&gt;&lt;span class=&quot;si&quot;&gt;#{&lt;/span&gt;&lt;span class=&quot;vi&quot;&gt;@name&lt;/span&gt;&lt;span class=&quot;si&quot;&gt;}&lt;/span&gt;&lt;span class=&quot;s2&quot;&gt; &lt;/span&gt;&lt;span class=&quot;si&quot;&gt;#{&lt;/span&gt;&lt;span class=&quot;nb&quot;&gt;self&lt;/span&gt;&lt;span class=&quot;p&quot;&gt;.&lt;/span&gt;&lt;span class=&quot;nf&quot;&gt;class&lt;/span&gt;&lt;span class=&quot;p&quot;&gt;.&lt;/span&gt;&lt;span class=&quot;nf&quot;&gt;name&lt;/span&gt;&lt;span class=&quot;p&quot;&gt;.&lt;/span&gt;&lt;span class=&quot;nf&quot;&gt;to_s&lt;/span&gt;&lt;span class=&quot;p&quot;&gt;.&lt;/span&gt;&lt;span class=&quot;nf&quot;&gt;class_name_to_filename&lt;/span&gt;&lt;span class=&quot;si&quot;&gt;}&lt;/span&gt;&lt;span class=&quot;s2&quot;&gt; &lt;/span&gt;&lt;span class=&quot;si&quot;&gt;#{&lt;/span&gt;&lt;span class=&quot;vi&quot;&gt;@item_name&lt;/span&gt;&lt;span class=&quot;si&quot;&gt;}&lt;/span&gt;&lt;span class=&quot;s2&quot;&gt; &lt;/span&gt;&lt;span class=&quot;si&quot;&gt;#{&lt;/span&gt;&lt;span class=&quot;vi&quot;&gt;@value_type&lt;/span&gt;&lt;span class=&quot;si&quot;&gt;}&lt;/span&gt;&lt;span class=&quot;se&quot;&gt;\n&lt;/span&gt;&lt;span class=&quot;s2&quot;&gt;&quot;&lt;/span&gt;
    &lt;span class=&quot;k&quot;&gt;end&lt;/span&gt;
  &lt;span class=&quot;k&quot;&gt;end&lt;/span&gt;
&lt;span class=&quot;k&quot;&gt;end&lt;/span&gt;&lt;/code&gt;&lt;/pre&gt;&lt;/figure&gt;

&lt;p&gt;The initialize method gets passed the parameters from the config file. Thus our config file of:
&lt;code class=&quot;highlighter-rouge&quot;&gt;PROCESSOR TEMP1WATER watermark_processor.rb TEMP1&lt;/code&gt;&lt;br /&gt;
passes ‘TEMP1’ into ‘item_name’ of the initialize method:
&lt;code class=&quot;highlighter-rouge&quot;&gt;def initialize(item_name, value_type = :CONVERTED)&lt;/code&gt;&lt;br /&gt;
Since we only pass one value, we use the default value_type of :CONVERTED.&lt;/p&gt;

&lt;p&gt;We store the item_name into a Ruby instance variable @item_name and call reset() to initialize our @results. But how did we get a @results instance variable? If you look at the class definition we are inheriting from &lt;a href=&quot;https://github.com/BallAerospace/COSMOS/blob/master/lib/cosmos/processors/processor.rb&quot;&gt;Processor&lt;/a&gt; which is the base class for all COSMOS Processors. It declares a @results instance variable and initializes @results in its initialize method which we call using super(value_type).&lt;/p&gt;

&lt;p&gt;The call method is the most important Processor method. It is always passed the packet and buffer. The packet is the COSMOS Packet instance which contains the value you’re interested in. Buffer is the raw binary buffer which this packet is based on. The Processor base class should never be directly used as it defines but does not implement call. Instead, you inherit from Processor like we did with WatermarkProcessor and implement your own call method. WatermarkProcessor reads the item we’re interested in and then compares it with the currently stored high and low value to determine if it should be saved. Note how it is saving the value in the @results hash with the :HIGH_WATER and :LOW_WATER symbol keys.&lt;/p&gt;

&lt;h2 id=&quot;processor-conversion&quot;&gt;Processor Conversion&lt;/h2&gt;

&lt;p&gt;If you then open up the processor_conversion.rb code you can see how these results are converted into new telemetry items.&lt;/p&gt;

&lt;figure class=&quot;highlight&quot;&gt;&lt;pre&gt;&lt;code class=&quot;language-ruby&quot; data-lang=&quot;ruby&quot;&gt;&lt;span class=&quot;nb&quot;&gt;require&lt;/span&gt; &lt;span class=&quot;s1&quot;&gt;'cosmos/conversions/conversion'&lt;/span&gt;
&lt;span class=&quot;k&quot;&gt;module&lt;/span&gt; &lt;span class=&quot;nn&quot;&gt;Cosmos&lt;/span&gt;
  &lt;span class=&quot;c1&quot;&gt;# Retrieves the result from an item processor&lt;/span&gt;
  &lt;span class=&quot;k&quot;&gt;class&lt;/span&gt; &lt;span class=&quot;nc&quot;&gt;ProcessorConversion&lt;/span&gt; &lt;span class=&quot;o&quot;&gt;&amp;lt;&lt;/span&gt; &lt;span class=&quot;no&quot;&gt;Conversion&lt;/span&gt;
    &lt;span class=&quot;c1&quot;&gt;# @param processor_name [String] The name of the associated processor&lt;/span&gt;
    &lt;span class=&quot;c1&quot;&gt;# @param result_name [String] The name of the associated result in the processor&lt;/span&gt;
    &lt;span class=&quot;c1&quot;&gt;# @param converted_type [String or nil] The datatype of the result of the processor&lt;/span&gt;
    &lt;span class=&quot;c1&quot;&gt;# @param converted_bit_size [Integer or nil] The bit size of the result of the processor&lt;/span&gt;
    &lt;span class=&quot;k&quot;&gt;def&lt;/span&gt; &lt;span class=&quot;nf&quot;&gt;initialize&lt;/span&gt;&lt;span class=&quot;p&quot;&gt;(&lt;/span&gt;&lt;span class=&quot;n&quot;&gt;processor_name&lt;/span&gt;&lt;span class=&quot;p&quot;&gt;,&lt;/span&gt; &lt;span class=&quot;n&quot;&gt;result_name&lt;/span&gt;&lt;span class=&quot;p&quot;&gt;,&lt;/span&gt; &lt;span class=&quot;n&quot;&gt;converted_type&lt;/span&gt; &lt;span class=&quot;o&quot;&gt;=&lt;/span&gt; &lt;span class=&quot;kp&quot;&gt;nil&lt;/span&gt;&lt;span class=&quot;p&quot;&gt;,&lt;/span&gt; &lt;span class=&quot;n&quot;&gt;converted_bit_size&lt;/span&gt; &lt;span class=&quot;o&quot;&gt;=&lt;/span&gt; &lt;span class=&quot;kp&quot;&gt;nil&lt;/span&gt;&lt;span class=&quot;p&quot;&gt;)&lt;/span&gt;
      &lt;span class=&quot;k&quot;&gt;super&lt;/span&gt;&lt;span class=&quot;p&quot;&gt;()&lt;/span&gt;
      &lt;span class=&quot;vi&quot;&gt;@processor_name&lt;/span&gt; &lt;span class=&quot;o&quot;&gt;=&lt;/span&gt; &lt;span class=&quot;n&quot;&gt;processor_name&lt;/span&gt;&lt;span class=&quot;p&quot;&gt;.&lt;/span&gt;&lt;span class=&quot;nf&quot;&gt;to_s&lt;/span&gt;&lt;span class=&quot;p&quot;&gt;.&lt;/span&gt;&lt;span class=&quot;nf&quot;&gt;upcase&lt;/span&gt;
      &lt;span class=&quot;vi&quot;&gt;@result_name&lt;/span&gt; &lt;span class=&quot;o&quot;&gt;=&lt;/span&gt; &lt;span class=&quot;n&quot;&gt;result_name&lt;/span&gt;&lt;span class=&quot;p&quot;&gt;.&lt;/span&gt;&lt;span class=&quot;nf&quot;&gt;to_s&lt;/span&gt;&lt;span class=&quot;p&quot;&gt;.&lt;/span&gt;&lt;span class=&quot;nf&quot;&gt;upcase&lt;/span&gt;&lt;span class=&quot;p&quot;&gt;.&lt;/span&gt;&lt;span class=&quot;nf&quot;&gt;intern&lt;/span&gt;
      &lt;span class=&quot;k&quot;&gt;if&lt;/span&gt; &lt;span class=&quot;no&quot;&gt;ConfigParser&lt;/span&gt;&lt;span class=&quot;p&quot;&gt;.&lt;/span&gt;&lt;span class=&quot;nf&quot;&gt;handle_nil&lt;/span&gt;&lt;span class=&quot;p&quot;&gt;(&lt;/span&gt;&lt;span class=&quot;n&quot;&gt;converted_type&lt;/span&gt;&lt;span class=&quot;p&quot;&gt;)&lt;/span&gt;
        &lt;span class=&quot;vi&quot;&gt;@converted_type&lt;/span&gt; &lt;span class=&quot;o&quot;&gt;=&lt;/span&gt; &lt;span class=&quot;n&quot;&gt;converted_type&lt;/span&gt;&lt;span class=&quot;p&quot;&gt;.&lt;/span&gt;&lt;span class=&quot;nf&quot;&gt;to_s&lt;/span&gt;&lt;span class=&quot;p&quot;&gt;.&lt;/span&gt;&lt;span class=&quot;nf&quot;&gt;upcase&lt;/span&gt;&lt;span class=&quot;p&quot;&gt;.&lt;/span&gt;&lt;span class=&quot;nf&quot;&gt;intern&lt;/span&gt;
        &lt;span class=&quot;k&quot;&gt;raise&lt;/span&gt; &lt;span class=&quot;no&quot;&gt;ArgumentError&lt;/span&gt;&lt;span class=&quot;p&quot;&gt;,&lt;/span&gt; &lt;span class=&quot;s2&quot;&gt;&quot;Unknown converted type: &lt;/span&gt;&lt;span class=&quot;si&quot;&gt;#{&lt;/span&gt;&lt;span class=&quot;n&quot;&gt;converted_type&lt;/span&gt;&lt;span class=&quot;si&quot;&gt;}&lt;/span&gt;&lt;span class=&quot;s2&quot;&gt;&quot;&lt;/span&gt; &lt;span class=&quot;k&quot;&gt;if&lt;/span&gt; &lt;span class=&quot;o&quot;&gt;!&lt;/span&gt;&lt;span class=&quot;no&quot;&gt;BinaryAccessor&lt;/span&gt;&lt;span class=&quot;o&quot;&gt;::&lt;/span&gt;&lt;span class=&quot;no&quot;&gt;DATA_TYPES&lt;/span&gt;&lt;span class=&quot;p&quot;&gt;.&lt;/span&gt;&lt;span class=&quot;nf&quot;&gt;include?&lt;/span&gt;&lt;span class=&quot;p&quot;&gt;(&lt;/span&gt;&lt;span class=&quot;vi&quot;&gt;@converted_type&lt;/span&gt;&lt;span class=&quot;p&quot;&gt;)&lt;/span&gt;
      &lt;span class=&quot;k&quot;&gt;end&lt;/span&gt;
      &lt;span class=&quot;vi&quot;&gt;@converted_bit_size&lt;/span&gt; &lt;span class=&quot;o&quot;&gt;=&lt;/span&gt; &lt;span class=&quot;no&quot;&gt;Integer&lt;/span&gt;&lt;span class=&quot;p&quot;&gt;(&lt;/span&gt;&lt;span class=&quot;n&quot;&gt;converted_bit_size&lt;/span&gt;&lt;span class=&quot;p&quot;&gt;)&lt;/span&gt; &lt;span class=&quot;k&quot;&gt;if&lt;/span&gt; &lt;span class=&quot;no&quot;&gt;ConfigParser&lt;/span&gt;&lt;span class=&quot;p&quot;&gt;.&lt;/span&gt;&lt;span class=&quot;nf&quot;&gt;handle_nil&lt;/span&gt;&lt;span class=&quot;p&quot;&gt;(&lt;/span&gt;&lt;span class=&quot;n&quot;&gt;converted_bit_size&lt;/span&gt;&lt;span class=&quot;p&quot;&gt;)&lt;/span&gt;
    &lt;span class=&quot;k&quot;&gt;end&lt;/span&gt;

    &lt;span class=&quot;c1&quot;&gt;# @param (see Conversion#call)&lt;/span&gt;
    &lt;span class=&quot;c1&quot;&gt;# @return [Varies] The result of the associated processor&lt;/span&gt;
    &lt;span class=&quot;k&quot;&gt;def&lt;/span&gt; &lt;span class=&quot;nf&quot;&gt;call&lt;/span&gt;&lt;span class=&quot;p&quot;&gt;(&lt;/span&gt;&lt;span class=&quot;n&quot;&gt;value&lt;/span&gt;&lt;span class=&quot;p&quot;&gt;,&lt;/span&gt; &lt;span class=&quot;n&quot;&gt;packet&lt;/span&gt;&lt;span class=&quot;p&quot;&gt;,&lt;/span&gt; &lt;span class=&quot;n&quot;&gt;buffer&lt;/span&gt;&lt;span class=&quot;p&quot;&gt;)&lt;/span&gt;
      &lt;span class=&quot;n&quot;&gt;packet&lt;/span&gt;&lt;span class=&quot;p&quot;&gt;.&lt;/span&gt;&lt;span class=&quot;nf&quot;&gt;processors&lt;/span&gt;&lt;span class=&quot;p&quot;&gt;[&lt;/span&gt;&lt;span class=&quot;vi&quot;&gt;@processor_name&lt;/span&gt;&lt;span class=&quot;p&quot;&gt;].&lt;/span&gt;&lt;span class=&quot;nf&quot;&gt;results&lt;/span&gt;&lt;span class=&quot;p&quot;&gt;[&lt;/span&gt;&lt;span class=&quot;vi&quot;&gt;@result_name&lt;/span&gt;&lt;span class=&quot;p&quot;&gt;]&lt;/span&gt; &lt;span class=&quot;o&quot;&gt;||&lt;/span&gt; &lt;span class=&quot;mi&quot;&gt;0&lt;/span&gt; &lt;span class=&quot;c1&quot;&gt;# Never return nil&lt;/span&gt;
    &lt;span class=&quot;k&quot;&gt;end&lt;/span&gt;
    &lt;span class=&quot;k&quot;&gt;def&lt;/span&gt; &lt;span class=&quot;nf&quot;&gt;to_s&lt;/span&gt;&lt;span class=&quot;p&quot;&gt;;&lt;/span&gt; &lt;span class=&quot;k&quot;&gt;end&lt;/span&gt; &lt;span class=&quot;c1&quot;&gt;# Not shown for brevity&lt;/span&gt;
    &lt;span class=&quot;k&quot;&gt;def&lt;/span&gt; &lt;span class=&quot;nf&quot;&gt;to_config&lt;/span&gt;&lt;span class=&quot;p&quot;&gt;(&lt;/span&gt;&lt;span class=&quot;n&quot;&gt;read_or_write&lt;/span&gt;&lt;span class=&quot;p&quot;&gt;);&lt;/span&gt; &lt;span class=&quot;k&quot;&gt;end&lt;/span&gt; &lt;span class=&quot;c1&quot;&gt;# Not shown for brevity&lt;/span&gt;
  &lt;span class=&quot;k&quot;&gt;end&lt;/span&gt;
&lt;span class=&quot;k&quot;&gt;end&lt;/span&gt;&lt;/code&gt;&lt;/pre&gt;&lt;/figure&gt;

&lt;p&gt;First of all note that ProcessorConversion inherits from the &lt;a href=&quot;https://github.com/BallAerospace/COSMOS/blob/master/lib/cosmos/conversions/conversion.rb&quot;&gt;Conversion&lt;/a&gt; base class. This is very similar to the WatermarkProcessor inheriting from the Processor base class. Again, there is an initialize method and a call method. The initialize method requires the processor_name and result_name and takes optional parameters that help describe the converted type. Let’s see how these map together in our definition.&lt;/p&gt;

&lt;p&gt;Our config file looked like the following:
&lt;code class=&quot;highlighter-rouge&quot;&gt;READ_CONVERSION processor_conversion.rb TEMP1WATER HIGH_WATER&lt;/code&gt;&lt;br /&gt;
This passes TEMP1WATER and HIGH_WATER as processor_name and result_name into initialize:
&lt;code class=&quot;highlighter-rouge&quot;&gt;def initialize(processor_name, result_name, converted_type = nil, converted_bit_size = nil)&lt;/code&gt;&lt;/p&gt;

&lt;p&gt;We store the processor name and result name into Ruby instance variables (first turning them into upper case strings). We additionally turn the result name into a Ruby symbol by calling intern on it. This allows us to match the symbol names we used in the WatermarkProcessor code.&lt;/p&gt;

&lt;p&gt;All Conversion classes also implement the call method except with a slightly different signature. In addition to the packet and buffer being passed, the raw value is returned. The ProcessorConversion class uses the packet instance to access the processors hash by the given processor name and then accesses the results hash by the passed result name. We add a ‘|| 0’ which does a logical OR on the initial result to ensure that we don’t return a nil value as a result of the conversion.&lt;/p&gt;

&lt;h2 id=&quot;custom-processor&quot;&gt;Custom Processor&lt;/h2&gt;

&lt;p&gt;So how could we implement our own Processor? Let’s say you had some telemetry points that you wanted to average and report that averaged value as a new telemetry item. This is useful because you can then add limits to this new item and act on its value in scripts without having to constantly perform the averaging operation.&lt;/p&gt;

&lt;p&gt;First create your new Processor class. Let’s call it MeanProcessor. This code should go into a file called mean_processor.rb and can either live in one of your target/lib folders or since it’s generic we can put it in the top level /lib directory in our project.&lt;/p&gt;

&lt;figure class=&quot;highlight&quot;&gt;&lt;pre&gt;&lt;code class=&quot;language-ruby&quot; data-lang=&quot;ruby&quot;&gt;&lt;span class=&quot;nb&quot;&gt;require&lt;/span&gt; &lt;span class=&quot;s1&quot;&gt;'cosmos/processors/processor'&lt;/span&gt;
&lt;span class=&quot;k&quot;&gt;module&lt;/span&gt; &lt;span class=&quot;nn&quot;&gt;Cosmos&lt;/span&gt;
  &lt;span class=&quot;k&quot;&gt;class&lt;/span&gt; &lt;span class=&quot;nc&quot;&gt;MeanProcessor&lt;/span&gt; &lt;span class=&quot;o&quot;&gt;&amp;lt;&lt;/span&gt; &lt;span class=&quot;no&quot;&gt;Processor&lt;/span&gt;
    &lt;span class=&quot;c1&quot;&gt;# @param item_name [Array&amp;lt;String&amp;gt;] The names of the items to mean&lt;/span&gt;
    &lt;span class=&quot;k&quot;&gt;def&lt;/span&gt; &lt;span class=&quot;nf&quot;&gt;initialize&lt;/span&gt;&lt;span class=&quot;p&quot;&gt;(&lt;/span&gt;&lt;span class=&quot;o&quot;&gt;*&lt;/span&gt;&lt;span class=&quot;n&quot;&gt;item_names&lt;/span&gt;&lt;span class=&quot;p&quot;&gt;)&lt;/span&gt; &lt;span class=&quot;c1&quot;&gt;# the splat operator accepts a variable length argument list&lt;/span&gt;
      &lt;span class=&quot;k&quot;&gt;super&lt;/span&gt;&lt;span class=&quot;p&quot;&gt;(&lt;/span&gt;&lt;span class=&quot;ss&quot;&gt;:CONVERTED&lt;/span&gt;&lt;span class=&quot;p&quot;&gt;)&lt;/span&gt; &lt;span class=&quot;c1&quot;&gt;# Hard code to work on converted values&lt;/span&gt;
      &lt;span class=&quot;vi&quot;&gt;@item_names&lt;/span&gt; &lt;span class=&quot;o&quot;&gt;=&lt;/span&gt; &lt;span class=&quot;n&quot;&gt;item_names&lt;/span&gt; &lt;span class=&quot;c1&quot;&gt;# Array of the item names&lt;/span&gt;
      &lt;span class=&quot;n&quot;&gt;reset&lt;/span&gt;&lt;span class=&quot;p&quot;&gt;()&lt;/span&gt;
    &lt;span class=&quot;k&quot;&gt;end&lt;/span&gt;

    &lt;span class=&quot;k&quot;&gt;def&lt;/span&gt; &lt;span class=&quot;nf&quot;&gt;call&lt;/span&gt;&lt;span class=&quot;p&quot;&gt;(&lt;/span&gt;&lt;span class=&quot;n&quot;&gt;packet&lt;/span&gt;&lt;span class=&quot;p&quot;&gt;,&lt;/span&gt; &lt;span class=&quot;n&quot;&gt;buffer&lt;/span&gt;&lt;span class=&quot;p&quot;&gt;)&lt;/span&gt;
      &lt;span class=&quot;n&quot;&gt;values&lt;/span&gt; &lt;span class=&quot;o&quot;&gt;=&lt;/span&gt; &lt;span class=&quot;p&quot;&gt;[]&lt;/span&gt;
      &lt;span class=&quot;vi&quot;&gt;@item_names&lt;/span&gt;&lt;span class=&quot;p&quot;&gt;.&lt;/span&gt;&lt;span class=&quot;nf&quot;&gt;each&lt;/span&gt; &lt;span class=&quot;k&quot;&gt;do&lt;/span&gt; &lt;span class=&quot;o&quot;&gt;|&lt;/span&gt;&lt;span class=&quot;n&quot;&gt;item&lt;/span&gt;&lt;span class=&quot;o&quot;&gt;|&lt;/span&gt;
        &lt;span class=&quot;n&quot;&gt;values&lt;/span&gt; &lt;span class=&quot;o&quot;&gt;&amp;lt;&amp;lt;&lt;/span&gt; &lt;span class=&quot;n&quot;&gt;packet&lt;/span&gt;&lt;span class=&quot;p&quot;&gt;.&lt;/span&gt;&lt;span class=&quot;nf&quot;&gt;read&lt;/span&gt;&lt;span class=&quot;p&quot;&gt;(&lt;/span&gt;&lt;span class=&quot;n&quot;&gt;item&lt;/span&gt;&lt;span class=&quot;p&quot;&gt;,&lt;/span&gt; &lt;span class=&quot;ss&quot;&gt;:CONVERTED&lt;/span&gt;&lt;span class=&quot;p&quot;&gt;,&lt;/span&gt; &lt;span class=&quot;n&quot;&gt;buffer&lt;/span&gt;&lt;span class=&quot;p&quot;&gt;)&lt;/span&gt;
      &lt;span class=&quot;k&quot;&gt;end&lt;/span&gt;
      &lt;span class=&quot;vi&quot;&gt;@results&lt;/span&gt;&lt;span class=&quot;p&quot;&gt;[&lt;/span&gt;&lt;span class=&quot;ss&quot;&gt;:MEAN&lt;/span&gt;&lt;span class=&quot;p&quot;&gt;]&lt;/span&gt; &lt;span class=&quot;o&quot;&gt;=&lt;/span&gt; &lt;span class=&quot;n&quot;&gt;values&lt;/span&gt;&lt;span class=&quot;p&quot;&gt;.&lt;/span&gt;&lt;span class=&quot;nf&quot;&gt;inject&lt;/span&gt;&lt;span class=&quot;p&quot;&gt;(&lt;/span&gt;&lt;span class=&quot;mi&quot;&gt;0&lt;/span&gt;&lt;span class=&quot;p&quot;&gt;,&lt;/span&gt; &lt;span class=&quot;p&quot;&gt;:&lt;/span&gt;&lt;span class=&quot;o&quot;&gt;+&lt;/span&gt;&lt;span class=&quot;p&quot;&gt;).&lt;/span&gt;&lt;span class=&quot;nf&quot;&gt;to_f&lt;/span&gt; &lt;span class=&quot;o&quot;&gt;/&lt;/span&gt; &lt;span class=&quot;n&quot;&gt;values&lt;/span&gt;&lt;span class=&quot;p&quot;&gt;.&lt;/span&gt;&lt;span class=&quot;nf&quot;&gt;length&lt;/span&gt;
    &lt;span class=&quot;k&quot;&gt;end&lt;/span&gt;

    &lt;span class=&quot;c1&quot;&gt;# Reset any state&lt;/span&gt;
    &lt;span class=&quot;k&quot;&gt;def&lt;/span&gt; &lt;span class=&quot;nf&quot;&gt;reset&lt;/span&gt;
      &lt;span class=&quot;vi&quot;&gt;@results&lt;/span&gt;&lt;span class=&quot;p&quot;&gt;[&lt;/span&gt;&lt;span class=&quot;ss&quot;&gt;:MEAN&lt;/span&gt;&lt;span class=&quot;p&quot;&gt;]&lt;/span&gt; &lt;span class=&quot;o&quot;&gt;=&lt;/span&gt; &lt;span class=&quot;p&quot;&gt;[]&lt;/span&gt;
    &lt;span class=&quot;k&quot;&gt;end&lt;/span&gt;

    &lt;span class=&quot;c1&quot;&gt;# Convert to configuration file string&lt;/span&gt;
    &lt;span class=&quot;k&quot;&gt;def&lt;/span&gt; &lt;span class=&quot;nf&quot;&gt;to_config&lt;/span&gt;
      &lt;span class=&quot;s2&quot;&gt;&quot;  PROCESSOR &lt;/span&gt;&lt;span class=&quot;si&quot;&gt;#{&lt;/span&gt;&lt;span class=&quot;vi&quot;&gt;@name&lt;/span&gt;&lt;span class=&quot;si&quot;&gt;}&lt;/span&gt;&lt;span class=&quot;s2&quot;&gt; &lt;/span&gt;&lt;span class=&quot;si&quot;&gt;#{&lt;/span&gt;&lt;span class=&quot;nb&quot;&gt;self&lt;/span&gt;&lt;span class=&quot;p&quot;&gt;.&lt;/span&gt;&lt;span class=&quot;nf&quot;&gt;class&lt;/span&gt;&lt;span class=&quot;p&quot;&gt;.&lt;/span&gt;&lt;span class=&quot;nf&quot;&gt;name&lt;/span&gt;&lt;span class=&quot;p&quot;&gt;.&lt;/span&gt;&lt;span class=&quot;nf&quot;&gt;to_s&lt;/span&gt;&lt;span class=&quot;p&quot;&gt;.&lt;/span&gt;&lt;span class=&quot;nf&quot;&gt;class_name_to_filename&lt;/span&gt;&lt;span class=&quot;si&quot;&gt;}&lt;/span&gt;&lt;span class=&quot;s2&quot;&gt; &lt;/span&gt;&lt;span class=&quot;si&quot;&gt;#{&lt;/span&gt;&lt;span class=&quot;vi&quot;&gt;@item_names&lt;/span&gt;&lt;span class=&quot;p&quot;&gt;.&lt;/span&gt;&lt;span class=&quot;nf&quot;&gt;join&lt;/span&gt;&lt;span class=&quot;p&quot;&gt;(&lt;/span&gt;&lt;span class=&quot;s1&quot;&gt;' '&lt;/span&gt;&lt;span class=&quot;p&quot;&gt;)&lt;/span&gt;&lt;span class=&quot;si&quot;&gt;}&lt;/span&gt;&lt;span class=&quot;se&quot;&gt;\n&lt;/span&gt;&lt;span class=&quot;s2&quot;&gt;&quot;&lt;/span&gt;
    &lt;span class=&quot;k&quot;&gt;end&lt;/span&gt;
  &lt;span class=&quot;k&quot;&gt;end&lt;/span&gt;
&lt;span class=&quot;k&quot;&gt;end&lt;/span&gt;&lt;/code&gt;&lt;/pre&gt;&lt;/figure&gt;

&lt;p&gt;This class introduces some new Ruby syntax. Since we want to accept any number of items to average we have to accept a variable number of arguments in our initialize method. The ruby splat operator (or star operator) does this and places the arguments into a Ruby array. We store these names and then use them in our call method to perform the mean. I’m using a cool feature of Ruby’s Enumerable mixin, which is part of Array, to sum up the values (starting with 0) and then dividing by the number of values we have to get the mean. Note I’m also calling to_f to ensure the numerator is a floating point number so we do floating point math during the division. Integer division would truncate the value to an integer value.&lt;/p&gt;

&lt;p&gt;First to use this new processor you need to require it in your target’s &lt;a href=&quot;/docs/system/#targettxt-keywords&quot;&gt;target.txt&lt;/a&gt; configuration file:
&lt;code class=&quot;highlighter-rouge&quot;&gt;REQUIRE mean_processor.rb&lt;/code&gt;&lt;br /&gt;
Then delcare the processing in your configuration definition as follows:
&lt;code class=&quot;highlighter-rouge&quot;&gt;TELEMETRY INST HEALTH_STATUS BIG_ENDIAN &quot;Health and status from the instrument&quot;
  ... # See demo configuration
  ITEM TEMPS_MEAN 0 0 DERIVED &quot;Mean of TEMP1, TEMP2, TEMP3, TEMP4&quot;
    READ_CONVERSION processor_conversion.rb TEMPMEAN MEAN
  PROCESSOR TEMPMEAN mean_processor.rb TEMP1 TEMP2 TEMP3 TEMP4
&lt;/code&gt;&lt;/p&gt;

&lt;p&gt;We define the processor on the INST HEALTH_STATUS packet and pass in 4 items to average. We also define a new derived item called TEMPS_MEAN which uses our previously described processor_conversion to pull out the MEAN value that we calculated. The result is shown in this PacketViewer screen shot:&lt;/p&gt;

&lt;p&gt;&lt;img src=&quot;/img/2017_05_08_packet_viewer2.png&quot; alt=&quot;Packet Viewer&quot; /&gt;&lt;/p&gt;

&lt;p&gt;Creating a custom processor definitely requires you to dive into the COSMOS API and play with the underlying Ruby code. Hopefully the existing processor code and this blog post helps you to derive whatever telemetry points you need. Happy processing and if you need additional support please contact us at &lt;a href=&quot;mailto:cosmos@ball.com&quot;&gt;cosmos@ball.com&lt;/a&gt;.&lt;/p&gt;
</description>
    </item>
    
    <item>
      <title>WIRED Article</title>
      <link>http://cosmosrb.com/news/2017/04/24/wired/</link>
      <pubDate>Mon, 24 Apr 2017 01:00:00 -0600</pubDate>
      <dc:creator>jmthomas</dc:creator>
      
      
      <category>post</category>
      
      <guid isPermaLink="true">http://cosmosrb.com/news/2017/04/24/wired/</guid>
      <description>&lt;p&gt;Ball Aerospace COSMOS has been featured in an article on &lt;a href=&quot;https://www.wired.com/2017/04/aerospace-coder-drags-stodgy-industry-toward-open-source/&quot;&gt;WIRED.com&lt;/a&gt;. The article focues on the fact that COSMOS is open source and what that means for the industry. The author includes quotes from GitHub’s VP of Product Engineering, Aerospace Corporation’s Principle Director of IT, and of course Ryan Melton and Jason Thomas of Ball Aerospace.&lt;/p&gt;
</description>
    </item>
    
    <item>
      <title>Ball Aerospace COSMOS 3.9.1 Released</title>
      <link>http://cosmosrb.com/news/2017/03/29/cosmos-3-9-1-released/</link>
      <pubDate>Wed, 29 Mar 2017 13:00:00 -0600</pubDate>
      <dc:creator>ryanmelt</dc:creator>
      
      
      <category>release</category>
      
      <guid isPermaLink="true">http://cosmosrb.com/news/2017/03/29/cosmos-3-9-1-released/</guid>
      <description>&lt;h3 id=&quot;new-features&quot;&gt;New Features:&lt;/h3&gt;

&lt;ul&gt;
  &lt;li&gt;&lt;a href=&quot;https://github.com/BallAerospace/COSMOS/issues/382&quot;&gt;#382&lt;/a&gt; CmdTlmServer Start/Stop for background tasks&lt;/li&gt;
  &lt;li&gt;&lt;a href=&quot;https://github.com/BallAerospace/COSMOS/issues/385&quot;&gt;#385&lt;/a&gt; Quick access to COSMOS gem code&lt;/li&gt;
  &lt;li&gt;&lt;a href=&quot;https://github.com/BallAerospace/COSMOS/issues/388&quot;&gt;#388&lt;/a&gt; Legal Dialog should show COSMOS version&lt;/li&gt;
  &lt;li&gt;&lt;a href=&quot;https://github.com/BallAerospace/COSMOS/issues/409&quot;&gt;#409&lt;/a&gt; Update LINC interface to support multiple targets on the same interface&lt;/li&gt;
&lt;/ul&gt;

&lt;h3 id=&quot;maintenance&quot;&gt;Maintenance:&lt;/h3&gt;

&lt;ul&gt;
  &lt;li&gt;&lt;a href=&quot;https://github.com/BallAerospace/COSMOS/issues/369&quot;&gt;#369&lt;/a&gt; Table Manager refactoring&lt;/li&gt;
  &lt;li&gt;&lt;a href=&quot;https://github.com/BallAerospace/COSMOS/issues/386&quot;&gt;#386&lt;/a&gt; Batch file for offline installation&lt;/li&gt;
&lt;/ul&gt;

&lt;h3 id=&quot;bug-fixes&quot;&gt;Bug Fixes:&lt;/h3&gt;

&lt;ul&gt;
  &lt;li&gt;&lt;a href=&quot;https://github.com/BallAerospace/COSMOS/issues/236&quot;&gt;#236&lt;/a&gt; Test Runner doesn’t support status_bar&lt;/li&gt;
  &lt;li&gt;&lt;a href=&quot;https://github.com/BallAerospace/COSMOS/issues/329&quot;&gt;#329&lt;/a&gt; Using XTCE file instead of .txt cmd_tlm file didn’t work as online docs suggest&lt;/li&gt;
  &lt;li&gt;&lt;a href=&quot;https://github.com/BallAerospace/COSMOS/issues/378&quot;&gt;#378&lt;/a&gt; TlmViewer displaying partials in the screen list&lt;/li&gt;
  &lt;li&gt;&lt;a href=&quot;https://github.com/BallAerospace/COSMOS/issues/402&quot;&gt;#402&lt;/a&gt; Mac installation is failed - Please help.&lt;/li&gt;
  &lt;li&gt;&lt;a href=&quot;https://github.com/BallAerospace/COSMOS/issues/411&quot;&gt;#411&lt;/a&gt; xtce explicit byte order list processing isn’t correct&lt;/li&gt;
  &lt;li&gt;&lt;a href=&quot;https://github.com/BallAerospace/COSMOS/issues/412&quot;&gt;#412&lt;/a&gt; subscribe_packet_data needs to validate parameters&lt;/li&gt;
&lt;/ul&gt;

&lt;h3 id=&quot;migration-notes-from-cosmos-38x&quot;&gt;Migration Notes from COSMOS 3.8.x:&lt;/h3&gt;
&lt;p&gt;&lt;strong&gt;The Table Manager configuration file format has changed.&lt;/strong&gt;
Documentation will updated the first week of April.&lt;/p&gt;

&lt;p&gt;You can migrate existing config files using:&lt;/p&gt;

&lt;div class=&quot;highlighter-rouge&quot;&gt;&lt;pre class=&quot;highlight&quot;&gt;&lt;code&gt;bundle exec ruby tools\TableManager --convert config\tools\table_manager\old_table_def.txt
&lt;/code&gt;&lt;/pre&gt;
&lt;/div&gt;

&lt;p&gt;To upgrade to the latest version of COSMOS, run “bundle update cosmos” in your COSMOS project folder.&lt;/p&gt;
</description>
    </item>
    
    <item>
      <title>Routers</title>
      <link>http://cosmosrb.com/news/2017/02/22/routers/</link>
      <pubDate>Wed, 22 Feb 2017 00:00:00 -0700</pubDate>
      <dc:creator>jmthomas</dc:creator>
      
      
      <category>post</category>
      
      <guid isPermaLink="true">http://cosmosrb.com/news/2017/02/22/routers/</guid>
      <description>&lt;p&gt;COSMOS Routers can be a confusing topic for people new and old alike to the COSMOS system. Let’s break them down and explore how COSMOS uses them internally and how you might use them in your configuration.&lt;/p&gt;

&lt;p&gt;A COSMOS Router is first and foremost an interface like any other COSMOS interface. In fact if you look through the source code you won’t even see a Router class because they are instances of the Interface class. As a reminder, an Interface provides the lowest level connection between COSMOS and a target (something you’re trying to get COSMOS to talk to). Thus a Router is also providing a low level connection between COSMOS and something. So what’s the difference? Normal Interfaces read the target and send data (telemetry) to COSMOS and send commands to the target. Routers do the exact opposite: they route telemetry out to clients connected to them and route commands sent to them back to a target. Thus they provide a conduit for other clients to communicate with a target.&lt;/p&gt;

&lt;p&gt;The COSMOS Command and Telemetry Server always starts a Router called the PREIDENTIFIED_ROUTER which appears in the Routers tab of the GUI:
&lt;img src=&quot;/img/2017_02_22_router_tab.png&quot; alt=&quot;Server Routers&quot; /&gt;&lt;/p&gt;

&lt;p&gt;The Preidentified Router is controlled by the system.txt configuration file:&lt;/p&gt;

&lt;div class=&quot;highlighter-rouge&quot;&gt;&lt;pre class=&quot;highlight&quot;&gt;&lt;code&gt;# Ethernet Ports
PORT CTS_API 7777
PORT TLMVIEWER_API 7778
PORT CTS_PREIDENTIFIED 7779
&lt;/code&gt;&lt;/pre&gt;
&lt;/div&gt;

&lt;p&gt;This Router is called the PREIDENTIFIED router because it uses a special stream protocol which adds the packet received time, the target name, and the packet name before sending the packet. This stream is used by the Telemetry Grapher so it doesn’t have to spend additional cycles identifying packets and can directly graph the packets it is interested in. The Replay tool also creates this router for the exact same purpose.&lt;/p&gt;

&lt;p&gt;If you look back at the picture you’ll see in our demo configuration that we also create another Router called the INST_ROUTER. This is how that Router is configured:&lt;/p&gt;

&lt;div class=&quot;highlighter-rouge&quot;&gt;&lt;pre class=&quot;highlight&quot;&gt;&lt;code&gt;ROUTER INST_ROUTER tcpip_server_interface.rb 2055 2055 10.0 nil LENGTH 32 16 7
  OPTION LISTEN_ADDRESS 127.0.0.1
  ROUTE INST_INT
&lt;/code&gt;&lt;/pre&gt;
&lt;/div&gt;

&lt;p&gt;Basically we’re creating a Router that routes only the INST interface data. We create this Router using a TCPIP Server interface with a LENGTH protocol of bit offset 32, length field size of 16, and length value offset of 7. These values were chosen to match the INST command and telemetry which use CCSDS headers. The CCSDS standard specifies a 16 bit length field at offset 32. The CCSDS standard also specifies that the length field is the length of the packet past the length field minus 1. Thus we add 7 for the 4 bytes of offset, 2 bytes of length field, and the minus 1.&lt;/p&gt;

&lt;p&gt;For more information about the options you can pass to a Router (and Interface) see the &lt;a href=&quot;http://cosmosrb.com/docs/system/#interface-and-router-modifiers&quot;&gt;Interface and Router Modifers&lt;/a&gt; part of the documentation.&lt;/p&gt;

&lt;p&gt;To connect to the INST_ROUTER that we created we can write a little Ruby code using existing COSMOS interface classes and streams.&lt;/p&gt;

&lt;figure class=&quot;highlight&quot;&gt;&lt;pre&gt;&lt;code class=&quot;language-ruby&quot; data-lang=&quot;ruby&quot;&gt;&lt;span class=&quot;nb&quot;&gt;require&lt;/span&gt; &lt;span class=&quot;s1&quot;&gt;'cosmos'&lt;/span&gt;
&lt;span class=&quot;nb&quot;&gt;require&lt;/span&gt; &lt;span class=&quot;s1&quot;&gt;'cosmos/interfaces/tcpip_client_interface'&lt;/span&gt;
&lt;span class=&quot;n&quot;&gt;i&lt;/span&gt; &lt;span class=&quot;o&quot;&gt;=&lt;/span&gt; &lt;span class=&quot;no&quot;&gt;Cosmos&lt;/span&gt;&lt;span class=&quot;o&quot;&gt;::&lt;/span&gt;&lt;span class=&quot;no&quot;&gt;TcpipClientInterface&lt;/span&gt;&lt;span class=&quot;p&quot;&gt;.&lt;/span&gt;&lt;span class=&quot;nf&quot;&gt;new&lt;/span&gt;&lt;span class=&quot;p&quot;&gt;(&lt;/span&gt;&lt;span class=&quot;s1&quot;&gt;'localhost'&lt;/span&gt;&lt;span class=&quot;p&quot;&gt;,&lt;/span&gt;&lt;span class=&quot;mi&quot;&gt;2055&lt;/span&gt;&lt;span class=&quot;p&quot;&gt;,&lt;/span&gt;&lt;span class=&quot;mi&quot;&gt;2055&lt;/span&gt;&lt;span class=&quot;p&quot;&gt;,&lt;/span&gt;&lt;span class=&quot;kp&quot;&gt;nil&lt;/span&gt;&lt;span class=&quot;p&quot;&gt;,&lt;/span&gt;&lt;span class=&quot;kp&quot;&gt;nil&lt;/span&gt;&lt;span class=&quot;p&quot;&gt;,&lt;/span&gt;&lt;span class=&quot;s1&quot;&gt;'LENGTH'&lt;/span&gt;&lt;span class=&quot;p&quot;&gt;,&lt;/span&gt;&lt;span class=&quot;mi&quot;&gt;32&lt;/span&gt;&lt;span class=&quot;p&quot;&gt;,&lt;/span&gt;&lt;span class=&quot;mi&quot;&gt;16&lt;/span&gt;&lt;span class=&quot;p&quot;&gt;,&lt;/span&gt;&lt;span class=&quot;mi&quot;&gt;7&lt;/span&gt;&lt;span class=&quot;p&quot;&gt;)&lt;/span&gt;
&lt;span class=&quot;n&quot;&gt;i&lt;/span&gt;&lt;span class=&quot;p&quot;&gt;.&lt;/span&gt;&lt;span class=&quot;nf&quot;&gt;connect&lt;/span&gt;
&lt;span class=&quot;kp&quot;&gt;loop&lt;/span&gt; &lt;span class=&quot;k&quot;&gt;do&lt;/span&gt;
  &lt;span class=&quot;n&quot;&gt;pkt&lt;/span&gt; &lt;span class=&quot;o&quot;&gt;=&lt;/span&gt; &lt;span class=&quot;no&quot;&gt;Cosmos&lt;/span&gt;&lt;span class=&quot;o&quot;&gt;::&lt;/span&gt;&lt;span class=&quot;no&quot;&gt;System&lt;/span&gt;&lt;span class=&quot;p&quot;&gt;.&lt;/span&gt;&lt;span class=&quot;nf&quot;&gt;telemetry&lt;/span&gt;&lt;span class=&quot;p&quot;&gt;.&lt;/span&gt;&lt;span class=&quot;nf&quot;&gt;identify!&lt;/span&gt;&lt;span class=&quot;p&quot;&gt;(&lt;/span&gt;&lt;span class=&quot;n&quot;&gt;i&lt;/span&gt;&lt;span class=&quot;p&quot;&gt;.&lt;/span&gt;&lt;span class=&quot;nf&quot;&gt;read&lt;/span&gt;&lt;span class=&quot;p&quot;&gt;.&lt;/span&gt;&lt;span class=&quot;nf&quot;&gt;buffer&lt;/span&gt;&lt;span class=&quot;p&quot;&gt;,&lt;/span&gt; &lt;span class=&quot;p&quot;&gt;[&lt;/span&gt;&lt;span class=&quot;s1&quot;&gt;'INST'&lt;/span&gt;&lt;span class=&quot;p&quot;&gt;])&lt;/span&gt;
  &lt;span class=&quot;nb&quot;&gt;puts&lt;/span&gt; &lt;span class=&quot;n&quot;&gt;pkt&lt;/span&gt;&lt;span class=&quot;p&quot;&gt;.&lt;/span&gt;&lt;span class=&quot;nf&quot;&gt;packet_name&lt;/span&gt;
&lt;span class=&quot;k&quot;&gt;end&lt;/span&gt;&lt;/code&gt;&lt;/pre&gt;&lt;/figure&gt;

&lt;p&gt;Obviously we need the TCPIP Client Interface to match the port number of the TCPIP Server and we also need to match the LENGTH protocol options. Notice how we have to call the System.telemetry.identify! method to identify the raw packet stream. When I run this from a command prompt after starting the Server I see a stream of packet names similar to this:&lt;/p&gt;

&lt;div class=&quot;highlighter-rouge&quot;&gt;&lt;pre class=&quot;highlight&quot;&gt;&lt;code&gt;MECH
ADCS
MECH
IMAGE
PARAMS
ADCS
HEALTH_STATUS
MECH
ADCS
...
&lt;/code&gt;&lt;/pre&gt;
&lt;/div&gt;
&lt;p&gt;You should see MECH and ADCS come out at 10Hz and the IMAGE, PARAMS, and HEALTH_STATUS come out at 1Hz. This matches the Packet Count ratio on the Tlm Packets tab of the Server.&lt;/p&gt;

&lt;p&gt;We can also write some code to connect to the PREIDENTIFIED router. It looks very similar to the previous code except we do not need to identify the packets as they are pre-identified!&lt;/p&gt;

&lt;figure class=&quot;highlight&quot;&gt;&lt;pre&gt;&lt;code class=&quot;language-ruby&quot; data-lang=&quot;ruby&quot;&gt;&lt;span class=&quot;nb&quot;&gt;require&lt;/span&gt; &lt;span class=&quot;s1&quot;&gt;'cosmos'&lt;/span&gt;
&lt;span class=&quot;nb&quot;&gt;require&lt;/span&gt; &lt;span class=&quot;s1&quot;&gt;'cosmos/interfaces/tcpip_client_interface'&lt;/span&gt;
&lt;span class=&quot;n&quot;&gt;i&lt;/span&gt; &lt;span class=&quot;o&quot;&gt;=&lt;/span&gt; &lt;span class=&quot;no&quot;&gt;Cosmos&lt;/span&gt;&lt;span class=&quot;o&quot;&gt;::&lt;/span&gt;&lt;span class=&quot;no&quot;&gt;TcpipClientInterface&lt;/span&gt;&lt;span class=&quot;p&quot;&gt;.&lt;/span&gt;&lt;span class=&quot;nf&quot;&gt;new&lt;/span&gt;&lt;span class=&quot;p&quot;&gt;(&lt;/span&gt;&lt;span class=&quot;s1&quot;&gt;'localhost'&lt;/span&gt;&lt;span class=&quot;p&quot;&gt;,&lt;/span&gt;&lt;span class=&quot;mi&quot;&gt;7779&lt;/span&gt;&lt;span class=&quot;p&quot;&gt;,&lt;/span&gt;&lt;span class=&quot;mi&quot;&gt;7779&lt;/span&gt;&lt;span class=&quot;p&quot;&gt;,&lt;/span&gt;&lt;span class=&quot;kp&quot;&gt;nil&lt;/span&gt;&lt;span class=&quot;p&quot;&gt;,&lt;/span&gt;&lt;span class=&quot;kp&quot;&gt;nil&lt;/span&gt;&lt;span class=&quot;p&quot;&gt;,&lt;/span&gt;&lt;span class=&quot;s1&quot;&gt;'PREIDENTIFIED'&lt;/span&gt;&lt;span class=&quot;p&quot;&gt;)&lt;/span&gt;
&lt;span class=&quot;n&quot;&gt;i&lt;/span&gt;&lt;span class=&quot;p&quot;&gt;.&lt;/span&gt;&lt;span class=&quot;nf&quot;&gt;connect&lt;/span&gt;
&lt;span class=&quot;kp&quot;&gt;loop&lt;/span&gt; &lt;span class=&quot;k&quot;&gt;do&lt;/span&gt;
  &lt;span class=&quot;n&quot;&gt;pkt&lt;/span&gt; &lt;span class=&quot;o&quot;&gt;=&lt;/span&gt; &lt;span class=&quot;n&quot;&gt;i&lt;/span&gt;&lt;span class=&quot;p&quot;&gt;.&lt;/span&gt;&lt;span class=&quot;nf&quot;&gt;read&lt;/span&gt;
  &lt;span class=&quot;nb&quot;&gt;puts&lt;/span&gt; &lt;span class=&quot;n&quot;&gt;pkt&lt;/span&gt;&lt;span class=&quot;p&quot;&gt;.&lt;/span&gt;&lt;span class=&quot;nf&quot;&gt;packet_name&lt;/span&gt;
&lt;span class=&quot;k&quot;&gt;end&lt;/span&gt;&lt;/code&gt;&lt;/pre&gt;&lt;/figure&gt;

&lt;p&gt;This time you should see some LIMITS_CHANGE packet names sprinkled in with the output from before. That’s because we’re accessing the ENTIRE COSMOS telemetry stream and not just the stream from the INST interface. Keep this in mind if you have performance issues when trying to process the entire telemetry stream.&lt;/p&gt;

&lt;p&gt;Happy routing and if you need additional support please contact us at &lt;a href=&quot;mailto:cosmos@ball.com&quot;&gt;cosmos@ball.com&lt;/a&gt;.&lt;/p&gt;
</description>
    </item>
    
    <item>
      <title>Ball Aerospace COSMOS 3.8.3 Released</title>
      <link>http://cosmosrb.com/news/2016/12/06/cosmos-3-8-3-released/</link>
      <pubDate>Tue, 06 Dec 2016 12:00:00 -0700</pubDate>
      <dc:creator>ryanmelt</dc:creator>
      
      
      <category>release</category>
      
      <guid isPermaLink="true">http://cosmosrb.com/news/2016/12/06/cosmos-3-8-3-released/</guid>
      <description>&lt;h3 id=&quot;new-features&quot;&gt;New Features:&lt;/h3&gt;

&lt;ul&gt;
  &lt;li&gt;&lt;a href=&quot;https://github.com/BallAerospace/COSMOS/issues/230&quot;&gt;#230&lt;/a&gt; Make AUTO_TARGETS ignore target folders that have already been manually referenced&lt;/li&gt;
  &lt;li&gt;&lt;a href=&quot;https://github.com/BallAerospace/COSMOS/issues/257&quot;&gt;#257&lt;/a&gt; Increment received_count in packet log reader&lt;/li&gt;
  &lt;li&gt;&lt;a href=&quot;https://github.com/BallAerospace/COSMOS/issues/264&quot;&gt;#264&lt;/a&gt; Validate command/telemetry conversions during startup&lt;/li&gt;
  &lt;li&gt;&lt;a href=&quot;https://github.com/BallAerospace/COSMOS/issues/292&quot;&gt;#292&lt;/a&gt; Target directory for API methods&lt;/li&gt;
  &lt;li&gt;&lt;a href=&quot;https://github.com/BallAerospace/COSMOS/issues/314&quot;&gt;#314&lt;/a&gt; Update .bat files to handle spaces in path&lt;/li&gt;
  &lt;li&gt;&lt;a href=&quot;https://github.com/BallAerospace/COSMOS/issues/316&quot;&gt;#316&lt;/a&gt; Add option to radiobutton widget to be checked by default&lt;/li&gt;
  &lt;li&gt;&lt;a href=&quot;https://github.com/BallAerospace/COSMOS/issues/326&quot;&gt;#326&lt;/a&gt; Script Runner Crash using message_box with boolean parameter&lt;/li&gt;
  &lt;li&gt;&lt;a href=&quot;https://github.com/BallAerospace/COSMOS/issues/339&quot;&gt;#339&lt;/a&gt; Add ‘Help’ menu item to open cosmosrb.com -&amp;gt; Documentation&lt;/li&gt;
  &lt;li&gt;&lt;a href=&quot;https://github.com/BallAerospace/COSMOS/issues/340&quot;&gt;#340&lt;/a&gt; Packet Viewer - Allow select cell and copy value as text&lt;/li&gt;
  &lt;li&gt;&lt;a href=&quot;https://github.com/BallAerospace/COSMOS/issues/357&quot;&gt;#357&lt;/a&gt; Add support for mixed endianness within tables&lt;/li&gt;
  &lt;li&gt;&lt;a href=&quot;https://github.com/BallAerospace/COSMOS/issues/359&quot;&gt;#359&lt;/a&gt; Table Manager support MIN/MAX UINTX macros&lt;/li&gt;
&lt;/ul&gt;

&lt;h3 id=&quot;maintenance&quot;&gt;Maintenance:&lt;/h3&gt;
&lt;ul&gt;
  &lt;li&gt;&lt;a href=&quot;https://github.com/BallAerospace/COSMOS/issues/349&quot;&gt;#349&lt;/a&gt; Optimize cmd() to not build commands twice&lt;/li&gt;
  &lt;li&gt;&lt;a href=&quot;https://github.com/BallAerospace/COSMOS/issues/362&quot;&gt;#362&lt;/a&gt; restore_defaults should take an optional parameter to exclude specified parameters&lt;/li&gt;
  &lt;li&gt;&lt;a href=&quot;https://github.com/BallAerospace/COSMOS/issues/365&quot;&gt;#365&lt;/a&gt; Windows installer can have issues if .gem files are present in same folder&lt;/li&gt;
  &lt;li&gt;TestRunner support for newer Bundler (Abstract error when starting)&lt;/li&gt;
&lt;/ul&gt;

&lt;h3 id=&quot;bug-fixes&quot;&gt;Bug Fixes:&lt;/h3&gt;

&lt;ul&gt;
  &lt;li&gt;&lt;a href=&quot;https://github.com/BallAerospace/COSMOS/issues/322&quot;&gt;#322&lt;/a&gt; Udp interface thread does not gracefully shutdown&lt;/li&gt;
  &lt;li&gt;&lt;a href=&quot;https://github.com/BallAerospace/COSMOS/issues/327&quot;&gt;#327&lt;/a&gt; TlmGrapher Screenshot in Linux captures the screenshot dialog box&lt;/li&gt;
  &lt;li&gt;&lt;a href=&quot;https://github.com/BallAerospace/COSMOS/issues/332&quot;&gt;#332&lt;/a&gt; ERB template local variables dont’ support strings&lt;/li&gt;
  &lt;li&gt;&lt;a href=&quot;https://github.com/BallAerospace/COSMOS/issues/338&quot;&gt;#338&lt;/a&gt; Setting received_time and received_count on a packet should clear the read conversion cache&lt;/li&gt;
  &lt;li&gt;&lt;a href=&quot;https://github.com/BallAerospace/COSMOS/issues/342&quot;&gt;#342&lt;/a&gt; Cut and Paste Error in top_level.rb&lt;/li&gt;
  &lt;li&gt;&lt;a href=&quot;https://github.com/BallAerospace/COSMOS/issues/344&quot;&gt;#344&lt;/a&gt; CmdTlmServer connect/disconnect button doesn’t work after calling connect_interface from script&lt;/li&gt;
  &lt;li&gt;&lt;a href=&quot;https://github.com/BallAerospace/COSMOS/issues/359&quot;&gt;#359&lt;/a&gt; Table Manager doesn’t support strings&lt;/li&gt;
  &lt;li&gt;&lt;a href=&quot;https://github.com/BallAerospace/COSMOS/issues/372&quot;&gt;#372&lt;/a&gt; TestRunner reinstantiating TestSuite/Test objects every execution&lt;/li&gt;
&lt;/ul&gt;

&lt;h3 id=&quot;migration-notes-from-cosmos-37x&quot;&gt;Migration Notes from COSMOS 3.7.x:&lt;/h3&gt;
&lt;p&gt;None&lt;/p&gt;

&lt;p&gt;To upgrade to the latest version of COSMOS, run “bundle update cosmos” in your COSMOS project folder.&lt;/p&gt;
</description>
    </item>
    
    <item>
      <title>SmallSat Ops</title>
      <link>http://cosmosrb.com/news/2016/10/13/cosmos-cubesat-ops/</link>
      <pubDate>Thu, 13 Oct 2016 01:00:00 -0600</pubDate>
      <dc:creator>jmthomas</dc:creator>
      
      
      <category>post</category>
      
      <guid isPermaLink="true">http://cosmosrb.com/news/2016/10/13/cosmos-cubesat-ops/</guid>
      <description>&lt;p&gt;The fact that COSMOS is the only open source C2 system has made it an ideal small satellite operations platform. This is one of the reasons Ryan attended the Small Satellite Conference back in August. He gave a very well received COSMOS presentation and was able to meet with many players in the industry.&lt;/p&gt;

&lt;p&gt;&lt;img src=&quot;/img/2016_10_13_ryan_smallsat.png&quot; alt=&quot;Ryan at SmallSat&quot; /&gt;
&lt;em&gt;Ryan enjoying the moment at Small Sat 2016&lt;/em&gt;&lt;/p&gt;

&lt;p&gt;I recently googled for “COSMOS Command and Control” and came across a &lt;a href=&quot;https://www.linkedin.com/pulse/cosmos-lightweight-command-control-system-cubesats-richard-ibbotson&quot;&gt;LinkedIn article&lt;/a&gt; about COSMOS. We had heard from Pat Stakem during the summer of 2015 but hadn’t heard much since. He and his students created a CubeSat using the open source &lt;a href=&quot;https://cfs.gsfc.nasa.gov/&quot;&gt;Core Flight System&lt;/a&gt; from NASA Goddard. Of course they used COSMOS for their ground system running on Ubuntu. They integrated Apache to serve up the COSMOS telemetry files generated from Telemetry Extractor to operate their satellite “lights out”. They put together a great &lt;a href=&quot;/assets/Stakem-etal-FSW-15.pdf&quot;&gt;PowerPoint&lt;/a&gt; presentation with screenshots of COSMOS. They also created a &lt;a href=&quot;/assets/A Lightweight Open Source Command and Control Center and its interface to Cubesats.pdf&quot;&gt;whitepaper&lt;/a&gt; detailing the entire process.&lt;/p&gt;

&lt;p&gt;&lt;img src=&quot;/img/2016_10_13_stakem_screenshot.png&quot; alt=&quot;Stakem Screenshot&quot; /&gt;
&lt;em&gt;Screenshot showing COSMOS in action&lt;/em&gt;&lt;/p&gt;

&lt;p&gt;Since COSMOS is open source, we don’t always hear about what people are doing with it. If you have a COSMOS success story you’d like to share with us please contact us at &lt;a href=&quot;mailto:cosmos@ball.com&quot;&gt;cosmos@ball.com&lt;/a&gt;.&lt;/p&gt;

</description>
    </item>
    
    <item>
      <title>ERB Config Files</title>
      <link>http://cosmosrb.com/news/2016/09/12/erb-config/</link>
      <pubDate>Mon, 12 Sep 2016 01:00:00 -0600</pubDate>
      <dc:creator>jmthomas</dc:creator>
      
      
      <category>post</category>
      
      <guid isPermaLink="true">http://cosmosrb.com/news/2016/09/12/erb-config/</guid>
      <description>&lt;p&gt;COSMOS configuration files support ERB (Embedded RuBy) which is used heavily by &lt;a href=&quot;http://rubyonrails.org/&quot;&gt;Ruby on Rails&lt;/a&gt;. I found a pretty good description of ERB &lt;a href=&quot;http://www.stuartellis.eu/articles/erb/&quot;&gt;here&lt;/a&gt;. ERB allows you to put executable Ruby code in your configuration files. The trick is to surround the Ruby code with the special markers: &lt;code class=&quot;highlighter-rouge&quot;&gt;&amp;lt;% &amp;lt;code&amp;gt; %&amp;gt;&lt;/code&gt;. If you want the result of your Ruby code to be placed in the configuration file you need to add the equal sign to the first marker: &lt;code class=&quot;highlighter-rouge&quot;&gt;&amp;lt;%= &amp;lt;code&amp;gt; %&amp;gt;&lt;/code&gt;&lt;/p&gt;

&lt;p&gt;A COSMOS user recently asked if he could include environment variables in his COSMOS configuration. This is very easy using the ERB syntax. For example, you have an environment variable named “LOG_DIR” in your system which points to the path you want to store your COSMOS logs. To use this value you would modify your system.txt file as follows:&lt;/p&gt;

&lt;div class=&quot;highlighter-rouge&quot;&gt;&lt;pre class=&quot;highlight&quot;&gt;&lt;code&gt;...
# Paths
PATH LOGS &amp;lt;%= ENV[&quot;LOG_DIR&quot;] %&amp;gt;
...
&lt;/code&gt;&lt;/pre&gt;
&lt;/div&gt;

&lt;p&gt;When this file gets parsed by COSMOS, the value of the LOG_DIR environment variable gets inserted into the system.txt output file. Note the %= syntax to insert the value and how I’m using the &lt;a href=&quot;https://ruby-doc.org/core-2.3.0/ENV.html&quot;&gt;ENV&lt;/a&gt; from the Ruby core library.&lt;/p&gt;

&lt;p&gt;It’s recommended that you don’t put too much logic in these ERB statements to keep your configuration files readable and maintainable. If you have a complex piece of code you want to use in an ERB statement, you can create a utility in your ‘lib’ folder and define methods to use. For example, in your ‘lib’ folder create utilties.rb:&lt;/p&gt;

&lt;figure class=&quot;highlight&quot;&gt;&lt;pre&gt;&lt;code class=&quot;language-ruby&quot; data-lang=&quot;ruby&quot;&gt;&lt;span class=&quot;k&quot;&gt;def&lt;/span&gt; &lt;span class=&quot;nf&quot;&gt;log_path&lt;/span&gt;
  &lt;span class=&quot;no&quot;&gt;File&lt;/span&gt;&lt;span class=&quot;p&quot;&gt;.&lt;/span&gt;&lt;span class=&quot;nf&quot;&gt;join&lt;/span&gt;&lt;span class=&quot;p&quot;&gt;(&lt;/span&gt;&lt;span class=&quot;no&quot;&gt;Cosmos&lt;/span&gt;&lt;span class=&quot;o&quot;&gt;::&lt;/span&gt;&lt;span class=&quot;no&quot;&gt;USERPATH&lt;/span&gt;&lt;span class=&quot;p&quot;&gt;,&lt;/span&gt; &lt;span class=&quot;s1&quot;&gt;'outputs'&lt;/span&gt;&lt;span class=&quot;p&quot;&gt;,&lt;/span&gt; &lt;span class=&quot;s1&quot;&gt;'mylogs'&lt;/span&gt;&lt;span class=&quot;p&quot;&gt;)&lt;/span&gt;
&lt;span class=&quot;k&quot;&gt;end&lt;/span&gt;&lt;/code&gt;&lt;/pre&gt;&lt;/figure&gt;

&lt;p&gt;Now in system.txt we can use that ‘log_path’ routine after we first require ‘utilities’.&lt;/p&gt;

&lt;div class=&quot;highlighter-rouge&quot;&gt;&lt;pre class=&quot;highlight&quot;&gt;&lt;code&gt;&amp;lt;% require 'utilities' %&amp;gt;
...
# Paths
PATH LOGS &amp;lt;%= log_path() %&amp;gt;
...
&lt;/code&gt;&lt;/pre&gt;
&lt;/div&gt;
&lt;p&gt;Notice how the first ERB statement does NOT use the %= syntax since I’m simply requiring the file I want to use. I don’t want to put anything in the template itself. Later in the PATH statement I use the %= syntax to insert the result of the log_path() method.&lt;/p&gt;

&lt;p&gt;ERB templates are particularly useful in command and telemetry definitions as they allow you to reuse sections. We’ve added our own routine called ‘render’ (similar to Ruby on Rails) which can render a command or telemetry template. The best example of this is in the COSMOS Demo INST target. If you open the inst_cmds.txt file you’ll see this:&lt;/p&gt;

&lt;div class=&quot;highlighter-rouge&quot;&gt;&lt;pre class=&quot;highlight&quot;&gt;&lt;code&gt;COMMAND INST COLLECT BIG_ENDIAN &quot;Starts a collect on the instrument&quot;
  &amp;lt;%= render &quot;_ccsds_cmd.txt&quot;, locals: {id: 1} %&amp;gt;
  PARAMETER    TYPE           64  16  UINT MIN MAX 0 &quot;Collect type&quot;
    REQUIRED
    STATE NORMAL  0
    STATE SPECIAL 1 HAZARDOUS
  PARAMETER    DURATION       80  32  FLOAT 0.0 10.0 1.0 &quot;Collect duration&quot;
  PARAMETER    OPCODE        112   8  UINT 0x0 0xFF 0xAB &quot;Collect opcode&quot;
    FORMAT_STRING &quot;0x%0X&quot;
  PARAMETER    TEMP          120  32  FLOAT 0.0 25.0 0.0 &quot;Collect temperature&quot;
    UNITS Celcius C

COMMAND INST ABORT BIG_ENDIAN &quot;Aborts a collect on the instrument&quot;
  &amp;lt;%= render &quot;_ccsds_cmd.txt&quot;, locals: {id: 2} %&amp;gt;

...
&lt;/code&gt;&lt;/pre&gt;
&lt;/div&gt;

&lt;p&gt;Notice the call to &lt;code class=&quot;highlighter-rouge&quot;&gt;&amp;lt;%= render &quot;_ccsds_cmd.txt&quot;, locals: {id: 1} %&amp;gt;&lt;/code&gt;. Opening the ‘_ccsds_cmd.txt’ file reveals this command template:&lt;/p&gt;

&lt;div class=&quot;highlighter-rouge&quot;&gt;&lt;pre class=&quot;highlight&quot;&gt;&lt;code&gt;  PARAMETER    CCSDSVER        0   3  UINT  0     0   0 &quot;CCSDS primary header version number&quot;
  PARAMETER    CCSDSTYPE       3   1  UINT  1     1   1 &quot;CCSDS primary header packet type&quot;
  PARAMETER    CCSDSSHF        4   1  UINT  0     0   0 &quot;CCSDS primary header secondary header flag&quot;
  ID_PARAMETER CCSDSAPID       5  11  UINT  0  2047 999 &quot;CCSDS primary header application id&quot;
  PARAMETER    CCSDSSEQFLAGS  16   2  UINT  3     3   3 &quot;CCSDS primary header sequence flags&quot;
  PARAMETER    CCSDSSEQCNT    18  14  UINT  0 16383   0 &quot;CCSDS primary header sequence count&quot;
    OVERFLOW TRUNCATE
  PARAMETER    CCSDSLENGTH    32  16  UINT MIN MAX 12 &quot;CCSDS primary header packet length&quot;
  ID_PARAMETER PKTID          48  16  UINT MIN MAX &amp;lt;%= id %&amp;gt; &quot;Packet id&quot;
&lt;/code&gt;&lt;/pre&gt;
&lt;/div&gt;

&lt;p&gt;The call to render replaces everything in the named template with the render call. We follow the Ruby on Rails convention of naming these templates (Rails calls them ‘partials’) with a leading underscore to differentiate them from full command and telemetry definitions. Notice too that we are passing local variables to the template. The ‘id: 1’ syntax is basically setting the ‘id’ variable in the template to 1. This allows us to send a different PKTID to each command.&lt;/p&gt;

&lt;p&gt;ERB is incredibly powerful and a great way to avoid WET (Write Each Time) command and telemetry definitions. Now go DRY (Don’t Repeat Yourself) up your COSMOS configuration and as always if you need additional support please contact us at &lt;a href=&quot;mailto:cosmos@ball.com&quot;&gt;cosmos@ball.com&lt;/a&gt;.&lt;/p&gt;
</description>
    </item>
    
    <item>
      <title>Custom Widgets</title>
      <link>http://cosmosrb.com/news/2016/08/22/custom-widgets/</link>
      <pubDate>Mon, 22 Aug 2016 01:00:00 -0600</pubDate>
      <dc:creator>jmthomas</dc:creator>
      
      
      <category>post</category>
      
      <guid isPermaLink="true">http://cosmosrb.com/news/2016/08/22/custom-widgets/</guid>
      <description>&lt;p&gt;Sometimes we receive requests to make custom COSMOS widgets or to modify existing COSMOS widgets to add certain looks or functionality. While this is a project we’re happy to perform for our customers, it’s also something that can be done by end users willing to dig into some of the Qt and COSMOS documentation. In this post, I’m going to describe how to create a custom COSMOS widget.&lt;/p&gt;

&lt;p&gt;When asked to perform customizations like this I first bring up the COSMOS Demo. We try to include all the COSMOS features in the Demo so end users have concrete examples to follow instead of relying solely on the excellent documentation at &lt;a href=&quot;http://cosmosrb.com/docs/home&quot;&gt;cosmosrb.com&lt;/a&gt;. Obviously you must first have COSMOS installed so follow the &lt;a href=&quot;http://cosmosrb.com/docs/installation/&quot;&gt;installation instructions&lt;/a&gt; and then launch the Demo by running the Launcher in the Demo folder. Here is how the server appears on my Windows machine:&lt;/p&gt;

&lt;p&gt;&lt;img src=&quot;/img/2016_08_22_server.png&quot; alt=&quot;COSMOS Demo Server&quot; /&gt;&lt;/p&gt;

&lt;p&gt;I’m going to create a custom widget in the INST target to display some of the Array data in a table. If you first launch the Telemetry Viewer and open the INST ARRAY screen you should see the following:&lt;/p&gt;

&lt;p&gt;&lt;img src=&quot;/img/2016_08_22_inst_array.png&quot; alt=&quot;COSMOS Inst Array&quot; /&gt;&lt;/p&gt;

&lt;p&gt;This screen is already using the Array widget to display this data in a text box. We will add our new widget to the top of the screen which will display the data in a table. Let’s add the line to the screen which will call our new widget. Edit &lt;code class=&quot;highlighter-rouge&quot;&gt;demo/config/targets/INST/screens/array.txt&lt;/code&gt; and add the following line in the middle:&lt;/p&gt;

&lt;div class=&quot;highlighter-rouge&quot;&gt;&lt;pre class=&quot;highlight&quot;&gt;&lt;code&gt;...
TITLE &quot;Instrument Array Data&quot;
DEMOTABLE INST HEALTH_STATUS ARY
ARRAY INST HEALTH_STATUS ARY 300 50 nil 8 FORMATTED
...
&lt;/code&gt;&lt;/pre&gt;
&lt;/div&gt;

&lt;p&gt;Now we need to create the DemotableWidget which will implement the actual display. Create a new file called &lt;code class=&quot;highlighter-rouge&quot;&gt;demotable_widget.rb&lt;/code&gt; in &lt;code class=&quot;highlighter-rouge&quot;&gt;demo/config/targets/INST/lib&lt;/code&gt;. Note that the name of the line in the config file, DEMOTABLE, must be all lowercase followed by an underscore and ‘widget’. The class name in the file must be one word with the first letter and Widget capitalized. This is how it should start:&lt;/p&gt;

&lt;figure class=&quot;highlight&quot;&gt;&lt;pre&gt;&lt;code class=&quot;language-ruby&quot; data-lang=&quot;ruby&quot;&gt;&lt;span class=&quot;nb&quot;&gt;require&lt;/span&gt; &lt;span class=&quot;s1&quot;&gt;'cosmos/tools/tlm_viewer/widgets/widget'&lt;/span&gt;

&lt;span class=&quot;k&quot;&gt;module&lt;/span&gt; &lt;span class=&quot;nn&quot;&gt;Cosmos&lt;/span&gt;
  &lt;span class=&quot;k&quot;&gt;class&lt;/span&gt; &lt;span class=&quot;nc&quot;&gt;DemotableWidget&lt;/span&gt; &lt;span class=&quot;o&quot;&gt;&amp;lt;&lt;/span&gt; &lt;span class=&quot;no&quot;&gt;Qt&lt;/span&gt;&lt;span class=&quot;o&quot;&gt;::&lt;/span&gt;&lt;span class=&quot;no&quot;&gt;TableWidget&lt;/span&gt;
    &lt;span class=&quot;kp&quot;&gt;include&lt;/span&gt; &lt;span class=&quot;no&quot;&gt;Widget&lt;/span&gt;

    &lt;span class=&quot;k&quot;&gt;def&lt;/span&gt; &lt;span class=&quot;nf&quot;&gt;initialize&lt;/span&gt;&lt;span class=&quot;p&quot;&gt;(&lt;/span&gt;&lt;span class=&quot;n&quot;&gt;parent_layout&lt;/span&gt;&lt;span class=&quot;p&quot;&gt;,&lt;/span&gt; &lt;span class=&quot;n&quot;&gt;target_name&lt;/span&gt;&lt;span class=&quot;p&quot;&gt;,&lt;/span&gt; &lt;span class=&quot;n&quot;&gt;packet_name&lt;/span&gt;&lt;span class=&quot;p&quot;&gt;,&lt;/span&gt; &lt;span class=&quot;n&quot;&gt;item_name&lt;/span&gt;&lt;span class=&quot;p&quot;&gt;,&lt;/span&gt; &lt;span class=&quot;n&quot;&gt;value_type&lt;/span&gt; &lt;span class=&quot;o&quot;&gt;=&lt;/span&gt; &lt;span class=&quot;ss&quot;&gt;:WITH_UNITS&lt;/span&gt;&lt;span class=&quot;p&quot;&gt;)&lt;/span&gt;
      &lt;span class=&quot;k&quot;&gt;super&lt;/span&gt;&lt;span class=&quot;p&quot;&gt;(&lt;/span&gt;&lt;span class=&quot;n&quot;&gt;target_name&lt;/span&gt;&lt;span class=&quot;p&quot;&gt;,&lt;/span&gt; &lt;span class=&quot;n&quot;&gt;packet_name&lt;/span&gt;&lt;span class=&quot;p&quot;&gt;,&lt;/span&gt; &lt;span class=&quot;n&quot;&gt;item_name&lt;/span&gt;&lt;span class=&quot;p&quot;&gt;,&lt;/span&gt; &lt;span class=&quot;n&quot;&gt;value_type&lt;/span&gt;&lt;span class=&quot;p&quot;&gt;)&lt;/span&gt;
    &lt;span class=&quot;k&quot;&gt;end&lt;/span&gt;
  &lt;span class=&quot;k&quot;&gt;end&lt;/span&gt;
&lt;span class=&quot;k&quot;&gt;end&lt;/span&gt;&lt;/code&gt;&lt;/pre&gt;&lt;/figure&gt;

&lt;p&gt;We’re extending the closest widget that Qt offers to what we’re trying to achieve. In this case it’s pretty obvious but you can get documentation on &lt;a href=&quot;http://doc.qt.io/qt-4.8/classes.html&quot;&gt;all the Qt classes&lt;/a&gt;. In many cases it might be easier to extend an existing &lt;a href=&quot;https://github.com/BallAerospace/COSMOS/tree/master/lib/cosmos/tools/tlm_viewer/widgets&quot;&gt;COSMOS widget&lt;/a&gt;.&lt;/p&gt;

&lt;p&gt;Note that our initialize method takes the parent_layout as the first value. All COSMOS widgets make the first parameter the parent_layout so they can be added. The next four paramaters are typically the target_name, packet_name, item_name and value_type. Additional parameters can follow the value_type parameter. The first thing we do in the initialize method is call super which calls the Widget initialize method. If you run this code you should see that the screen displays but doesn’t look any different. That’s because we haven’t actually added our new widget to the parent_layout. Before adding widgets to the layout you typically want to configure them. For our table, we need to set the number of rows and columns. First I grab the telemetry value from the server using the &lt;code class=&quot;highlighter-rouge&quot;&gt;System.telemetry.value&lt;/code&gt; method defined in &lt;a href=&quot;https://github.com/BallAerospace/COSMOS/blob/master/lib/cosmos/packets/telemetry.rb&quot;&gt;telemetry.rb&lt;/a&gt;. Since this is an array value I call &lt;code class=&quot;highlighter-rouge&quot;&gt;length&lt;/code&gt; to determine how many rows to display in the table. I then use the Qt methods &lt;code class=&quot;highlighter-rouge&quot;&gt;setRowCount&lt;/code&gt; and &lt;code class=&quot;highlighter-rouge&quot;&gt;setColumnCount&lt;/code&gt; to initialize the table. You can find these methods in the &lt;a href=&quot;http://doc.qt.io/qt-4.8/qtablewidget.html&quot;&gt;Qt::TableWidget&lt;/a&gt; documentation. Finally I call the addWidget method which is a part of all the &lt;a href=&quot;http://doc.qt.io/qt-4.8/qlayout.html&quot;&gt;Qt::Layout&lt;/a&gt; classes.&lt;/p&gt;

&lt;figure class=&quot;highlight&quot;&gt;&lt;pre&gt;&lt;code class=&quot;language-ruby&quot; data-lang=&quot;ruby&quot;&gt;    &lt;span class=&quot;k&quot;&gt;def&lt;/span&gt; &lt;span class=&quot;nf&quot;&gt;initialize&lt;/span&gt;&lt;span class=&quot;p&quot;&gt;(&lt;/span&gt;&lt;span class=&quot;n&quot;&gt;parent_layout&lt;/span&gt;&lt;span class=&quot;p&quot;&gt;,&lt;/span&gt; &lt;span class=&quot;n&quot;&gt;target_name&lt;/span&gt;&lt;span class=&quot;p&quot;&gt;,&lt;/span&gt; &lt;span class=&quot;n&quot;&gt;packet_name&lt;/span&gt;&lt;span class=&quot;p&quot;&gt;,&lt;/span&gt; &lt;span class=&quot;n&quot;&gt;item_name&lt;/span&gt;&lt;span class=&quot;p&quot;&gt;,&lt;/span&gt; &lt;span class=&quot;n&quot;&gt;value_type&lt;/span&gt; &lt;span class=&quot;o&quot;&gt;=&lt;/span&gt; &lt;span class=&quot;ss&quot;&gt;:WITH_UNITS&lt;/span&gt;&lt;span class=&quot;p&quot;&gt;)&lt;/span&gt;
      &lt;span class=&quot;k&quot;&gt;super&lt;/span&gt;&lt;span class=&quot;p&quot;&gt;(&lt;/span&gt;&lt;span class=&quot;n&quot;&gt;target_name&lt;/span&gt;&lt;span class=&quot;p&quot;&gt;,&lt;/span&gt; &lt;span class=&quot;n&quot;&gt;packet_name&lt;/span&gt;&lt;span class=&quot;p&quot;&gt;,&lt;/span&gt; &lt;span class=&quot;n&quot;&gt;item_name&lt;/span&gt;&lt;span class=&quot;p&quot;&gt;,&lt;/span&gt; &lt;span class=&quot;n&quot;&gt;value_type&lt;/span&gt;&lt;span class=&quot;p&quot;&gt;)&lt;/span&gt;
      &lt;span class=&quot;n&quot;&gt;value&lt;/span&gt; &lt;span class=&quot;o&quot;&gt;=&lt;/span&gt; &lt;span class=&quot;no&quot;&gt;System&lt;/span&gt;&lt;span class=&quot;p&quot;&gt;.&lt;/span&gt;&lt;span class=&quot;nf&quot;&gt;telemetry&lt;/span&gt;&lt;span class=&quot;p&quot;&gt;.&lt;/span&gt;&lt;span class=&quot;nf&quot;&gt;value&lt;/span&gt;&lt;span class=&quot;p&quot;&gt;(&lt;/span&gt;&lt;span class=&quot;n&quot;&gt;target_name&lt;/span&gt;&lt;span class=&quot;p&quot;&gt;,&lt;/span&gt; &lt;span class=&quot;n&quot;&gt;packet_name&lt;/span&gt;&lt;span class=&quot;p&quot;&gt;,&lt;/span&gt; &lt;span class=&quot;n&quot;&gt;item_name&lt;/span&gt;&lt;span class=&quot;p&quot;&gt;)&lt;/span&gt; &lt;span class=&quot;c1&quot;&gt;# Get the value&lt;/span&gt;
      &lt;span class=&quot;vi&quot;&gt;@rows&lt;/span&gt; &lt;span class=&quot;o&quot;&gt;=&lt;/span&gt; &lt;span class=&quot;n&quot;&gt;value&lt;/span&gt;&lt;span class=&quot;p&quot;&gt;.&lt;/span&gt;&lt;span class=&quot;nf&quot;&gt;length&lt;/span&gt; &lt;span class=&quot;c1&quot;&gt;# Store the rows&lt;/span&gt;
      &lt;span class=&quot;n&quot;&gt;setRowCount&lt;/span&gt;&lt;span class=&quot;p&quot;&gt;(&lt;/span&gt;&lt;span class=&quot;vi&quot;&gt;@rows&lt;/span&gt;&lt;span class=&quot;p&quot;&gt;)&lt;/span&gt;
      &lt;span class=&quot;n&quot;&gt;setColumnCount&lt;/span&gt;&lt;span class=&quot;p&quot;&gt;(&lt;/span&gt;&lt;span class=&quot;mi&quot;&gt;1&lt;/span&gt;&lt;span class=&quot;p&quot;&gt;)&lt;/span&gt;
      &lt;span class=&quot;n&quot;&gt;parent_layout&lt;/span&gt;&lt;span class=&quot;p&quot;&gt;.&lt;/span&gt;&lt;span class=&quot;nf&quot;&gt;addWidget&lt;/span&gt;&lt;span class=&quot;p&quot;&gt;(&lt;/span&gt;&lt;span class=&quot;nb&quot;&gt;self&lt;/span&gt;&lt;span class=&quot;p&quot;&gt;)&lt;/span&gt; &lt;span class=&quot;k&quot;&gt;if&lt;/span&gt; &lt;span class=&quot;n&quot;&gt;parent_layout&lt;/span&gt;
    &lt;span class=&quot;k&quot;&gt;end&lt;/span&gt;&lt;/code&gt;&lt;/pre&gt;&lt;/figure&gt;

&lt;p&gt;Now if you stop and restart the Telemetry Viewer (so it can re-require the new widget code) it should display an empty table:&lt;/p&gt;

&lt;p&gt;&lt;img src=&quot;/img/2016_08_22_inst_array2.png&quot; alt=&quot;COSMOS Inst Array&quot; /&gt;&lt;/p&gt;

&lt;p&gt;To actually populate it with data we must follow the Cosmos Widget conventions. First of all by including Widget you include all the &lt;a href=&quot;https://github.com/BallAerospace/COSMOS/blob/master/lib/cosmos/tools/tlm_viewer/widgets/widget.rb&quot;&gt;Widget&lt;/a&gt; code which creates two key class methods: &lt;code class=&quot;highlighter-rouge&quot;&gt;layout_manager?&lt;/code&gt; and &lt;code class=&quot;highlighter-rouge&quot;&gt;takes_value?&lt;/code&gt;. These must be overridden to return true if your widget is either a layout or takes a value respectively. Since our widget will be taking the array data as a value we must override &lt;code class=&quot;highlighter-rouge&quot;&gt;takes_value?&lt;/code&gt;:&lt;/p&gt;

&lt;figure class=&quot;highlight&quot;&gt;&lt;pre&gt;&lt;code class=&quot;language-ruby&quot; data-lang=&quot;ruby&quot;&gt;&lt;span class=&quot;nb&quot;&gt;require&lt;/span&gt; &lt;span class=&quot;s1&quot;&gt;'cosmos/tools/tlm_viewer/widgets/widget'&lt;/span&gt;

&lt;span class=&quot;k&quot;&gt;module&lt;/span&gt; &lt;span class=&quot;nn&quot;&gt;Cosmos&lt;/span&gt;
  &lt;span class=&quot;k&quot;&gt;class&lt;/span&gt; &lt;span class=&quot;nc&quot;&gt;DemotableWidget&lt;/span&gt; &lt;span class=&quot;o&quot;&gt;&amp;lt;&lt;/span&gt; &lt;span class=&quot;no&quot;&gt;Qt&lt;/span&gt;&lt;span class=&quot;o&quot;&gt;::&lt;/span&gt;&lt;span class=&quot;no&quot;&gt;TableWidget&lt;/span&gt;
    &lt;span class=&quot;kp&quot;&gt;include&lt;/span&gt; &lt;span class=&quot;no&quot;&gt;Widget&lt;/span&gt;

    &lt;span class=&quot;k&quot;&gt;def&lt;/span&gt; &lt;span class=&quot;nc&quot;&gt;self&lt;/span&gt;&lt;span class=&quot;o&quot;&gt;.&lt;/span&gt;&lt;span class=&quot;nf&quot;&gt;takes_value?&lt;/span&gt;
      &lt;span class=&quot;k&quot;&gt;return&lt;/span&gt; &lt;span class=&quot;kp&quot;&gt;true&lt;/span&gt;
    &lt;span class=&quot;k&quot;&gt;end&lt;/span&gt;&lt;/code&gt;&lt;/pre&gt;&lt;/figure&gt;

&lt;p&gt;Typically class methods are defined at the top of the source file and begin with self. You can also type out the class name but this is less robust as changing the class name requires changing the method name. Implementing this class method allows Telemetry Viewer to call the &lt;code class=&quot;highlighter-rouge&quot;&gt;value=(data)&lt;/code&gt; method with new telemetry data. The value method implementation should look like this:&lt;/p&gt;

&lt;figure class=&quot;highlight&quot;&gt;&lt;pre&gt;&lt;code class=&quot;language-ruby&quot; data-lang=&quot;ruby&quot;&gt;    &lt;span class=&quot;k&quot;&gt;def&lt;/span&gt; &lt;span class=&quot;nf&quot;&gt;value&lt;/span&gt;&lt;span class=&quot;o&quot;&gt;=&lt;/span&gt;&lt;span class=&quot;p&quot;&gt;(&lt;/span&gt;&lt;span class=&quot;n&quot;&gt;data&lt;/span&gt;&lt;span class=&quot;p&quot;&gt;)&lt;/span&gt;
      &lt;span class=&quot;p&quot;&gt;(&lt;/span&gt;&lt;span class=&quot;mi&quot;&gt;0&lt;/span&gt;&lt;span class=&quot;p&quot;&gt;.&lt;/span&gt;&lt;span class=&quot;nf&quot;&gt;.&lt;/span&gt;&lt;span class=&quot;o&quot;&gt;.&lt;/span&gt;&lt;span class=&quot;vi&quot;&gt;@rows&lt;/span&gt;&lt;span class=&quot;p&quot;&gt;).&lt;/span&gt;&lt;span class=&quot;nf&quot;&gt;each&lt;/span&gt; &lt;span class=&quot;k&quot;&gt;do&lt;/span&gt; &lt;span class=&quot;o&quot;&gt;|&lt;/span&gt;&lt;span class=&quot;n&quot;&gt;row&lt;/span&gt;&lt;span class=&quot;o&quot;&gt;|&lt;/span&gt; &lt;span class=&quot;c1&quot;&gt;# Note the extra 'dot' which means up to but not including&lt;/span&gt;
        &lt;span class=&quot;n&quot;&gt;setItem&lt;/span&gt;&lt;span class=&quot;p&quot;&gt;(&lt;/span&gt;&lt;span class=&quot;n&quot;&gt;row&lt;/span&gt;&lt;span class=&quot;p&quot;&gt;,&lt;/span&gt; &lt;span class=&quot;mi&quot;&gt;0&lt;/span&gt;&lt;span class=&quot;p&quot;&gt;,&lt;/span&gt; &lt;span class=&quot;no&quot;&gt;Qt&lt;/span&gt;&lt;span class=&quot;o&quot;&gt;::&lt;/span&gt;&lt;span class=&quot;no&quot;&gt;TableWidgetItem&lt;/span&gt;&lt;span class=&quot;p&quot;&gt;.&lt;/span&gt;&lt;span class=&quot;nf&quot;&gt;new&lt;/span&gt;&lt;span class=&quot;p&quot;&gt;(&lt;/span&gt;&lt;span class=&quot;n&quot;&gt;data&lt;/span&gt;&lt;span class=&quot;p&quot;&gt;[&lt;/span&gt;&lt;span class=&quot;n&quot;&gt;row&lt;/span&gt;&lt;span class=&quot;p&quot;&gt;].&lt;/span&gt;&lt;span class=&quot;nf&quot;&gt;to_s&lt;/span&gt;&lt;span class=&quot;p&quot;&gt;))&lt;/span&gt;
      &lt;span class=&quot;k&quot;&gt;end&lt;/span&gt;
    &lt;span class=&quot;k&quot;&gt;end&lt;/span&gt;&lt;/code&gt;&lt;/pre&gt;&lt;/figure&gt;

&lt;p&gt;The data value passed to the method is the same target, packet, and item used in the screen definition. In our value= method we are using our stored instance variable &lt;code class=&quot;highlighter-rouge&quot;&gt;@rows&lt;/code&gt; to index into the array data and create new &lt;a href=&quot;http://doc.qt.io/qt-4.8/qtablewidgetitem.html&quot;&gt;Qt::TableWidgetItem&lt;/a&gt; instances to store the data. TableWidgetItems expect Strings to be passed so I call to_s on the data item to ensure it is a String. If you now re-launch Telemetry Viewer you should see the values populated in the table:&lt;/p&gt;

&lt;p&gt;&lt;img src=&quot;/img/2016_08_22_inst_array3.png&quot; alt=&quot;COSMOS Inst Array&quot; /&gt;&lt;/p&gt;

&lt;p&gt;At this point you could be done. But wait! The Array widget below the table fades darker to implement “aging”, showing the user the values haven’t changed. How do we implement “aging” in our new widget? To start we require the aging_widget and include the AgingWidget module. Then we must call the setup_aging method in our initialize method as well as redefine the process_settings method:&lt;/p&gt;

&lt;figure class=&quot;highlight&quot;&gt;&lt;pre&gt;&lt;code class=&quot;language-ruby&quot; data-lang=&quot;ruby&quot;&gt;&lt;span class=&quot;nb&quot;&gt;require&lt;/span&gt; &lt;span class=&quot;s1&quot;&gt;'cosmos/tools/tlm_viewer/widgets/widget'&lt;/span&gt;
&lt;span class=&quot;nb&quot;&gt;require&lt;/span&gt; &lt;span class=&quot;s1&quot;&gt;'cosmos/tools/tlm_viewer/widgets/aging_widget'&lt;/span&gt;

&lt;span class=&quot;k&quot;&gt;module&lt;/span&gt; &lt;span class=&quot;nn&quot;&gt;Cosmos&lt;/span&gt;
  &lt;span class=&quot;k&quot;&gt;class&lt;/span&gt; &lt;span class=&quot;nc&quot;&gt;DemotableWidget&lt;/span&gt; &lt;span class=&quot;o&quot;&gt;&amp;lt;&lt;/span&gt; &lt;span class=&quot;no&quot;&gt;Qt&lt;/span&gt;&lt;span class=&quot;o&quot;&gt;::&lt;/span&gt;&lt;span class=&quot;no&quot;&gt;TableWidget&lt;/span&gt;
    &lt;span class=&quot;kp&quot;&gt;include&lt;/span&gt; &lt;span class=&quot;no&quot;&gt;Widget&lt;/span&gt;
    &lt;span class=&quot;kp&quot;&gt;include&lt;/span&gt; &lt;span class=&quot;no&quot;&gt;AgingWidget&lt;/span&gt;

    &lt;span class=&quot;k&quot;&gt;def&lt;/span&gt; &lt;span class=&quot;nf&quot;&gt;initialize&lt;/span&gt;&lt;span class=&quot;p&quot;&gt;(&lt;/span&gt;&lt;span class=&quot;n&quot;&gt;parent_layout&lt;/span&gt;&lt;span class=&quot;p&quot;&gt;,&lt;/span&gt; &lt;span class=&quot;n&quot;&gt;target_name&lt;/span&gt;&lt;span class=&quot;p&quot;&gt;,&lt;/span&gt; &lt;span class=&quot;n&quot;&gt;packet_name&lt;/span&gt;&lt;span class=&quot;p&quot;&gt;,&lt;/span&gt; &lt;span class=&quot;n&quot;&gt;item_name&lt;/span&gt;&lt;span class=&quot;p&quot;&gt;,&lt;/span&gt; &lt;span class=&quot;n&quot;&gt;value_type&lt;/span&gt; &lt;span class=&quot;o&quot;&gt;=&lt;/span&gt; &lt;span class=&quot;ss&quot;&gt;:WITH_UNITS&lt;/span&gt;&lt;span class=&quot;p&quot;&gt;)&lt;/span&gt;
      &lt;span class=&quot;k&quot;&gt;super&lt;/span&gt;&lt;span class=&quot;p&quot;&gt;(&lt;/span&gt;&lt;span class=&quot;n&quot;&gt;target_name&lt;/span&gt;&lt;span class=&quot;p&quot;&gt;,&lt;/span&gt; &lt;span class=&quot;n&quot;&gt;packet_name&lt;/span&gt;&lt;span class=&quot;p&quot;&gt;,&lt;/span&gt; &lt;span class=&quot;n&quot;&gt;item_name&lt;/span&gt;&lt;span class=&quot;p&quot;&gt;,&lt;/span&gt; &lt;span class=&quot;n&quot;&gt;value_type&lt;/span&gt;&lt;span class=&quot;p&quot;&gt;)&lt;/span&gt;
      &lt;span class=&quot;n&quot;&gt;setup_aging&lt;/span&gt;&lt;span class=&quot;p&quot;&gt;()&lt;/span&gt;
      &lt;span class=&quot;n&quot;&gt;value&lt;/span&gt; &lt;span class=&quot;o&quot;&gt;=&lt;/span&gt; &lt;span class=&quot;no&quot;&gt;System&lt;/span&gt;&lt;span class=&quot;p&quot;&gt;.&lt;/span&gt;&lt;span class=&quot;nf&quot;&gt;telemetry&lt;/span&gt;&lt;span class=&quot;p&quot;&gt;.&lt;/span&gt;&lt;span class=&quot;nf&quot;&gt;value&lt;/span&gt;&lt;span class=&quot;p&quot;&gt;(&lt;/span&gt;&lt;span class=&quot;n&quot;&gt;target_name&lt;/span&gt;&lt;span class=&quot;p&quot;&gt;,&lt;/span&gt; &lt;span class=&quot;n&quot;&gt;packet_name&lt;/span&gt;&lt;span class=&quot;p&quot;&gt;,&lt;/span&gt; &lt;span class=&quot;n&quot;&gt;item_name&lt;/span&gt;&lt;span class=&quot;p&quot;&gt;)&lt;/span&gt; &lt;span class=&quot;c1&quot;&gt;# Get the value&lt;/span&gt;
      &lt;span class=&quot;vi&quot;&gt;@rows&lt;/span&gt; &lt;span class=&quot;o&quot;&gt;=&lt;/span&gt; &lt;span class=&quot;n&quot;&gt;value&lt;/span&gt;&lt;span class=&quot;p&quot;&gt;.&lt;/span&gt;&lt;span class=&quot;nf&quot;&gt;length&lt;/span&gt; &lt;span class=&quot;c1&quot;&gt;# Store the rows&lt;/span&gt;
      &lt;span class=&quot;n&quot;&gt;setRowCount&lt;/span&gt;&lt;span class=&quot;p&quot;&gt;(&lt;/span&gt;&lt;span class=&quot;vi&quot;&gt;@rows&lt;/span&gt;&lt;span class=&quot;p&quot;&gt;)&lt;/span&gt;
      &lt;span class=&quot;n&quot;&gt;setColumnCount&lt;/span&gt;&lt;span class=&quot;p&quot;&gt;(&lt;/span&gt;&lt;span class=&quot;mi&quot;&gt;1&lt;/span&gt;&lt;span class=&quot;p&quot;&gt;)&lt;/span&gt;
      &lt;span class=&quot;n&quot;&gt;parent_layout&lt;/span&gt;&lt;span class=&quot;p&quot;&gt;.&lt;/span&gt;&lt;span class=&quot;nf&quot;&gt;addWidget&lt;/span&gt;&lt;span class=&quot;p&quot;&gt;(&lt;/span&gt;&lt;span class=&quot;nb&quot;&gt;self&lt;/span&gt;&lt;span class=&quot;p&quot;&gt;)&lt;/span&gt; &lt;span class=&quot;k&quot;&gt;if&lt;/span&gt; &lt;span class=&quot;n&quot;&gt;parent_layout&lt;/span&gt;
    &lt;span class=&quot;k&quot;&gt;end&lt;/span&gt;

    &lt;span class=&quot;k&quot;&gt;def&lt;/span&gt; &lt;span class=&quot;nf&quot;&gt;process_settings&lt;/span&gt;
      &lt;span class=&quot;k&quot;&gt;super&lt;/span&gt;
      &lt;span class=&quot;n&quot;&gt;process_aging_settings&lt;/span&gt;
    &lt;span class=&quot;k&quot;&gt;end&lt;/span&gt;
  &lt;span class=&quot;k&quot;&gt;end&lt;/span&gt;
&lt;span class=&quot;k&quot;&gt;end&lt;/span&gt;&lt;/code&gt;&lt;/pre&gt;&lt;/figure&gt;

&lt;p&gt;Note that we were able to remove the class method &lt;code class=&quot;highlighter-rouge&quot;&gt;self.takes_value?&lt;/code&gt; because AgingWidget already implements it. This is all required to setup aging but we must still modify the value= method to do the work. First in value= we call super to call the AgingWidget’s value= method. This method returns a string representation of the data with the correct foreground color and text character indicating the color, e.g. G=Green, Y=Yellow, R=Red. This is important for values with limits settings but since our array value doesn’t have limits I’m going to igore the return value and simply allow the aging routine to age the data. Interally this updates the &lt;code class=&quot;highlighter-rouge&quot;&gt;@background&lt;/code&gt; instance variable with the current ‘aged’ background color. I then set the TableWidgetItem’s background color to this color before adding it to the table:&lt;/p&gt;

&lt;figure class=&quot;highlight&quot;&gt;&lt;pre&gt;&lt;code class=&quot;language-ruby&quot; data-lang=&quot;ruby&quot;&gt;    &lt;span class=&quot;k&quot;&gt;def&lt;/span&gt; &lt;span class=&quot;nf&quot;&gt;value&lt;/span&gt;&lt;span class=&quot;o&quot;&gt;=&lt;/span&gt;&lt;span class=&quot;p&quot;&gt;(&lt;/span&gt;&lt;span class=&quot;n&quot;&gt;data&lt;/span&gt;&lt;span class=&quot;p&quot;&gt;)&lt;/span&gt;
      &lt;span class=&quot;k&quot;&gt;super&lt;/span&gt;&lt;span class=&quot;p&quot;&gt;(&lt;/span&gt;&lt;span class=&quot;n&quot;&gt;data&lt;/span&gt;&lt;span class=&quot;p&quot;&gt;)&lt;/span&gt;
      &lt;span class=&quot;p&quot;&gt;(&lt;/span&gt;&lt;span class=&quot;mi&quot;&gt;0&lt;/span&gt;&lt;span class=&quot;p&quot;&gt;.&lt;/span&gt;&lt;span class=&quot;nf&quot;&gt;.&lt;/span&gt;&lt;span class=&quot;o&quot;&gt;.&lt;/span&gt;&lt;span class=&quot;vi&quot;&gt;@rows&lt;/span&gt;&lt;span class=&quot;p&quot;&gt;).&lt;/span&gt;&lt;span class=&quot;nf&quot;&gt;each&lt;/span&gt; &lt;span class=&quot;k&quot;&gt;do&lt;/span&gt; &lt;span class=&quot;o&quot;&gt;|&lt;/span&gt;&lt;span class=&quot;n&quot;&gt;row&lt;/span&gt;&lt;span class=&quot;o&quot;&gt;|&lt;/span&gt;
        &lt;span class=&quot;n&quot;&gt;item&lt;/span&gt; &lt;span class=&quot;o&quot;&gt;=&lt;/span&gt; &lt;span class=&quot;no&quot;&gt;Qt&lt;/span&gt;&lt;span class=&quot;o&quot;&gt;::&lt;/span&gt;&lt;span class=&quot;no&quot;&gt;TableWidgetItem&lt;/span&gt;&lt;span class=&quot;p&quot;&gt;.&lt;/span&gt;&lt;span class=&quot;nf&quot;&gt;new&lt;/span&gt;&lt;span class=&quot;p&quot;&gt;(&lt;/span&gt;&lt;span class=&quot;n&quot;&gt;data&lt;/span&gt;&lt;span class=&quot;p&quot;&gt;[&lt;/span&gt;&lt;span class=&quot;n&quot;&gt;row&lt;/span&gt;&lt;span class=&quot;p&quot;&gt;])&lt;/span&gt;
        &lt;span class=&quot;n&quot;&gt;item&lt;/span&gt;&lt;span class=&quot;p&quot;&gt;.&lt;/span&gt;&lt;span class=&quot;nf&quot;&gt;setBackgroundColor&lt;/span&gt;&lt;span class=&quot;p&quot;&gt;(&lt;/span&gt;&lt;span class=&quot;vi&quot;&gt;@background&lt;/span&gt;&lt;span class=&quot;p&quot;&gt;)&lt;/span&gt;
        &lt;span class=&quot;n&quot;&gt;setItem&lt;/span&gt;&lt;span class=&quot;p&quot;&gt;(&lt;/span&gt;&lt;span class=&quot;n&quot;&gt;row&lt;/span&gt;&lt;span class=&quot;p&quot;&gt;,&lt;/span&gt; &lt;span class=&quot;mi&quot;&gt;0&lt;/span&gt;&lt;span class=&quot;p&quot;&gt;,&lt;/span&gt; &lt;span class=&quot;n&quot;&gt;item&lt;/span&gt;&lt;span class=&quot;p&quot;&gt;)&lt;/span&gt;
      &lt;span class=&quot;k&quot;&gt;end&lt;/span&gt;
    &lt;span class=&quot;k&quot;&gt;end&lt;/span&gt;&lt;/code&gt;&lt;/pre&gt;&lt;/figure&gt;

&lt;p&gt;The end result is aging:&lt;/p&gt;

&lt;p&gt;&lt;img src=&quot;/img/2016_08_22_inst_array4.png&quot; alt=&quot;COSMOS Inst Array&quot; /&gt;&lt;/p&gt;

&lt;p&gt;Note that if you have a widget that implements aging and limits you’ll want to keep the value returned by super and use it in your widget. If you don’t want the aging routine to directly use your data value you can pass a string as the second parameter, e.g. super(data, text). This text string will be modified with the color blind settings. Basically that means that whatever the calculated &lt;code class=&quot;highlighter-rouge&quot;&gt;@foreground&lt;/code&gt; color string is, a corresponding text character is added (R=Red, G=Green, etc) to aid people who can’t distinguish colors. See &lt;a href=&quot;https://github.com/BallAerospace/COSMOS/blob/master/lib/cosmos/tools/tlm_viewer/widgets/aging_widget.rb&quot;&gt;aging_widget.rb&lt;/a&gt; for more details.&lt;/p&gt;

&lt;p&gt;Good luck creating your own widgets and if you need additional support please contact us at &lt;a href=&quot;mailto:cosmos@ball.com&quot;&gt;cosmos@ball.com&lt;/a&gt;.&lt;/p&gt;
</description>
    </item>
    
    <item>
      <title>Custom COSMOS Interface</title>
      <link>http://cosmosrb.com/news/2016/08/04/custom-cosmos_interface/</link>
      <pubDate>Thu, 04 Aug 2016 01:00:00 -0600</pubDate>
      <dc:creator>jmthomas</dc:creator>
      
      
      <category>post</category>
      
      <guid isPermaLink="true">http://cosmosrb.com/news/2016/08/04/custom-cosmos_interface/</guid>
      <description>&lt;p&gt;One of our Ball Aerospace engineers asked how they could add a checksum to an existing COSMOS interface when talking to their target. COSMOS does not support this directly so it requires creating a custom interface. While this might sound daunting, the COSMOS interfaces were designed just for this type of extension and provide hooks for customization.&lt;/p&gt;

&lt;p&gt;In this example we will assume the original interface is the COSMOS &lt;a href=&quot;http://cosmosrb.com/docs/interfaces/#serial-interface&quot;&gt;Serial Interface&lt;/a&gt;. In your target’s lib folder create a new interface called checksum_serial_interface.rb:&lt;/p&gt;

&lt;figure class=&quot;highlight&quot;&gt;&lt;pre&gt;&lt;code class=&quot;language-ruby&quot; data-lang=&quot;ruby&quot;&gt;&lt;span class=&quot;nb&quot;&gt;require&lt;/span&gt; &lt;span class=&quot;s1&quot;&gt;'cosmos'&lt;/span&gt; &lt;span class=&quot;c1&quot;&gt;# always require cosmos&lt;/span&gt;
&lt;span class=&quot;nb&quot;&gt;require&lt;/span&gt; &lt;span class=&quot;s1&quot;&gt;'cosmos/interfaces/serial_interface'&lt;/span&gt; &lt;span class=&quot;c1&quot;&gt;# original interface being extended&lt;/span&gt;

&lt;span class=&quot;k&quot;&gt;module&lt;/span&gt; &lt;span class=&quot;nn&quot;&gt;Cosmos&lt;/span&gt;
&lt;span class=&quot;k&quot;&gt;class&lt;/span&gt; &lt;span class=&quot;nc&quot;&gt;ChecksumSerialInterface&lt;/span&gt; &lt;span class=&quot;o&quot;&gt;&amp;lt;&lt;/span&gt; &lt;span class=&quot;no&quot;&gt;SerialInterface&lt;/span&gt;
  &lt;span class=&quot;k&quot;&gt;def&lt;/span&gt; &lt;span class=&quot;nf&quot;&gt;pre_write_packet&lt;/span&gt;&lt;span class=&quot;p&quot;&gt;(&lt;/span&gt;&lt;span class=&quot;n&quot;&gt;packet&lt;/span&gt;&lt;span class=&quot;p&quot;&gt;)&lt;/span&gt;
    &lt;span class=&quot;n&quot;&gt;data&lt;/span&gt; &lt;span class=&quot;o&quot;&gt;=&lt;/span&gt; &lt;span class=&quot;n&quot;&gt;packet&lt;/span&gt;&lt;span class=&quot;p&quot;&gt;.&lt;/span&gt;&lt;span class=&quot;nf&quot;&gt;buffer&lt;/span&gt;
    &lt;span class=&quot;n&quot;&gt;checksum&lt;/span&gt; &lt;span class=&quot;o&quot;&gt;=&lt;/span&gt; &lt;span class=&quot;mh&quot;&gt;0xFFFF&lt;/span&gt;
    &lt;span class=&quot;n&quot;&gt;data&lt;/span&gt;&lt;span class=&quot;p&quot;&gt;.&lt;/span&gt;&lt;span class=&quot;nf&quot;&gt;each_byte&lt;/span&gt; &lt;span class=&quot;p&quot;&gt;{&lt;/span&gt;&lt;span class=&quot;o&quot;&gt;|&lt;/span&gt;&lt;span class=&quot;n&quot;&gt;x&lt;/span&gt;&lt;span class=&quot;o&quot;&gt;|&lt;/span&gt; &lt;span class=&quot;n&quot;&gt;checksum&lt;/span&gt; &lt;span class=&quot;o&quot;&gt;+=&lt;/span&gt; &lt;span class=&quot;n&quot;&gt;x&lt;/span&gt; &lt;span class=&quot;p&quot;&gt;}&lt;/span&gt;
    &lt;span class=&quot;n&quot;&gt;checksum&lt;/span&gt; &lt;span class=&quot;o&quot;&gt;&amp;amp;=&lt;/span&gt; &lt;span class=&quot;mh&quot;&gt;0xFFFF&lt;/span&gt;
    &lt;span class=&quot;n&quot;&gt;data&lt;/span&gt; &lt;span class=&quot;o&quot;&gt;&amp;lt;&amp;lt;&lt;/span&gt; &lt;span class=&quot;p&quot;&gt;[&lt;/span&gt;&lt;span class=&quot;n&quot;&gt;checksum&lt;/span&gt;&lt;span class=&quot;p&quot;&gt;].&lt;/span&gt;&lt;span class=&quot;nf&quot;&gt;pack&lt;/span&gt;&lt;span class=&quot;p&quot;&gt;(&lt;/span&gt;&lt;span class=&quot;s2&quot;&gt;&quot;n&quot;&lt;/span&gt;&lt;span class=&quot;p&quot;&gt;)&lt;/span&gt; &lt;span class=&quot;c1&quot;&gt;# Pack as 16 bit unsigned bit endian&lt;/span&gt;
    &lt;span class=&quot;k&quot;&gt;return&lt;/span&gt; &lt;span class=&quot;n&quot;&gt;data&lt;/span&gt;
  &lt;span class=&quot;k&quot;&gt;end&lt;/span&gt;

  &lt;span class=&quot;k&quot;&gt;def&lt;/span&gt; &lt;span class=&quot;nf&quot;&gt;post_read_data&lt;/span&gt;&lt;span class=&quot;p&quot;&gt;(&lt;/span&gt;&lt;span class=&quot;n&quot;&gt;packet_data&lt;/span&gt;&lt;span class=&quot;p&quot;&gt;)&lt;/span&gt;
    &lt;span class=&quot;n&quot;&gt;len&lt;/span&gt; &lt;span class=&quot;o&quot;&gt;=&lt;/span&gt; &lt;span class=&quot;n&quot;&gt;packet_data&lt;/span&gt;&lt;span class=&quot;p&quot;&gt;.&lt;/span&gt;&lt;span class=&quot;nf&quot;&gt;length&lt;/span&gt;
    &lt;span class=&quot;n&quot;&gt;calc_checksum&lt;/span&gt; &lt;span class=&quot;o&quot;&gt;=&lt;/span&gt; &lt;span class=&quot;mh&quot;&gt;0xFFFF&lt;/span&gt;
    &lt;span class=&quot;n&quot;&gt;packet_data&lt;/span&gt;&lt;span class=&quot;p&quot;&gt;[&lt;/span&gt;&lt;span class=&quot;mi&quot;&gt;0&lt;/span&gt;&lt;span class=&quot;p&quot;&gt;.&lt;/span&gt;&lt;span class=&quot;nf&quot;&gt;.&lt;/span&gt;&lt;span class=&quot;p&quot;&gt;(&lt;/span&gt;&lt;span class=&quot;n&quot;&gt;len&lt;/span&gt; &lt;span class=&quot;o&quot;&gt;-&lt;/span&gt; &lt;span class=&quot;mi&quot;&gt;3&lt;/span&gt;&lt;span class=&quot;p&quot;&gt;)].&lt;/span&gt;&lt;span class=&quot;nf&quot;&gt;each_byte&lt;/span&gt; &lt;span class=&quot;p&quot;&gt;{&lt;/span&gt;&lt;span class=&quot;o&quot;&gt;|&lt;/span&gt;&lt;span class=&quot;n&quot;&gt;x&lt;/span&gt;&lt;span class=&quot;o&quot;&gt;|&lt;/span&gt; &lt;span class=&quot;n&quot;&gt;calc_checksum&lt;/span&gt; &lt;span class=&quot;o&quot;&gt;+=&lt;/span&gt; &lt;span class=&quot;n&quot;&gt;x&lt;/span&gt; &lt;span class=&quot;p&quot;&gt;}&lt;/span&gt;
    &lt;span class=&quot;n&quot;&gt;calc_checksum&lt;/span&gt; &lt;span class=&quot;o&quot;&gt;&amp;amp;=&lt;/span&gt; &lt;span class=&quot;mh&quot;&gt;0xFFFF&lt;/span&gt;
    &lt;span class=&quot;n&quot;&gt;rx_checksum&lt;/span&gt; &lt;span class=&quot;o&quot;&gt;=&lt;/span&gt; &lt;span class=&quot;n&quot;&gt;packet_data&lt;/span&gt;&lt;span class=&quot;p&quot;&gt;[&lt;/span&gt;&lt;span class=&quot;o&quot;&gt;-&lt;/span&gt;&lt;span class=&quot;mi&quot;&gt;2&lt;/span&gt;&lt;span class=&quot;p&quot;&gt;.&lt;/span&gt;&lt;span class=&quot;nf&quot;&gt;.&lt;/span&gt;&lt;span class=&quot;o&quot;&gt;-&lt;/span&gt;&lt;span class=&quot;mi&quot;&gt;1&lt;/span&gt;&lt;span class=&quot;p&quot;&gt;].&lt;/span&gt;&lt;span class=&quot;nf&quot;&gt;unpack&lt;/span&gt;&lt;span class=&quot;p&quot;&gt;(&lt;/span&gt;&lt;span class=&quot;s2&quot;&gt;&quot;n&quot;&lt;/span&gt;&lt;span class=&quot;p&quot;&gt;)&lt;/span&gt; &lt;span class=&quot;c1&quot;&gt;# Unpack as 16 bit unsigned big endian&lt;/span&gt;
    &lt;span class=&quot;k&quot;&gt;if&lt;/span&gt; &lt;span class=&quot;n&quot;&gt;calc_checksum&lt;/span&gt; &lt;span class=&quot;o&quot;&gt;==&lt;/span&gt; &lt;span class=&quot;n&quot;&gt;rx_checksum&lt;/span&gt;
      &lt;span class=&quot;k&quot;&gt;return&lt;/span&gt; &lt;span class=&quot;n&quot;&gt;packet_data&lt;/span&gt;
    &lt;span class=&quot;k&quot;&gt;else&lt;/span&gt;
      &lt;span class=&quot;nb&quot;&gt;puts&lt;/span&gt; &lt;span class=&quot;s2&quot;&gt;&quot;Bad checksum detected. Calculated: 0x&lt;/span&gt;&lt;span class=&quot;si&quot;&gt;#{&lt;/span&gt;&lt;span class=&quot;n&quot;&gt;calc_checksum&lt;/span&gt;&lt;span class=&quot;p&quot;&gt;.&lt;/span&gt;&lt;span class=&quot;nf&quot;&gt;to_s&lt;/span&gt;&lt;span class=&quot;p&quot;&gt;(&lt;/span&gt;&lt;span class=&quot;mi&quot;&gt;16&lt;/span&gt;&lt;span class=&quot;p&quot;&gt;)&lt;/span&gt;&lt;span class=&quot;si&quot;&gt;}&lt;/span&gt;&lt;span class=&quot;s2&quot;&gt; Received: 0x&lt;/span&gt;&lt;span class=&quot;si&quot;&gt;#{&lt;/span&gt;&lt;span class=&quot;n&quot;&gt;rx_checksum&lt;/span&gt;&lt;span class=&quot;p&quot;&gt;.&lt;/span&gt;&lt;span class=&quot;nf&quot;&gt;to_s&lt;/span&gt;&lt;span class=&quot;p&quot;&gt;(&lt;/span&gt;&lt;span class=&quot;mi&quot;&gt;16&lt;/span&gt;&lt;span class=&quot;p&quot;&gt;)&lt;/span&gt;&lt;span class=&quot;si&quot;&gt;}&lt;/span&gt;&lt;span class=&quot;s2&quot;&gt;. Dropping packet.&quot;&lt;/span&gt;
      &lt;span class=&quot;k&quot;&gt;return&lt;/span&gt; &lt;span class=&quot;s2&quot;&gt;&quot;&quot;&lt;/span&gt; &lt;span class=&quot;c1&quot;&gt;# Also can return nil to break the connection and reconnect to the target&lt;/span&gt;
    &lt;span class=&quot;k&quot;&gt;end&lt;/span&gt;
  &lt;span class=&quot;k&quot;&gt;end&lt;/span&gt;

&lt;span class=&quot;k&quot;&gt;end&lt;/span&gt;
&lt;span class=&quot;k&quot;&gt;end&lt;/span&gt;&lt;/code&gt;&lt;/pre&gt;&lt;/figure&gt;

&lt;p&gt;What we’re doing is overriding pre_write_packet in StreamInterface to allow us to modify the data before it is written to the packet and sent over the interface. We also override post_read_data to operate on data received before it is sent back to the COSMOS server and thus the tools. Note there is also a post_read_packet(packet) method which is called after post_read_data is called and after the COSMOS Packet has been created. All Interfaces inheriting from StreamInterface includes these callback methods, including SerialInterface, TcpipServerInterface, and TcpipClientInterface. Note that UdpInterface inherits directly from Interface and thus does NOT include these callbacks.&lt;/p&gt;

&lt;p&gt;Then in your cmd_tlm_server.txt file for your target you use your new interface:&lt;/p&gt;
&lt;div class=&quot;highlighter-rouge&quot;&gt;&lt;pre class=&quot;highlight&quot;&gt;&lt;code&gt;#         interface name  file name                    write read baud   parity stop timeouts stream
INTERFACE UART_INTERFACE  checksum_serial_interface.rb COM1  COM1 115200 NONE   1    nil nil  BURST
&lt;/code&gt;&lt;/pre&gt;
&lt;/div&gt;

&lt;p&gt;I added a comment line above the definition which describes the settings. For more information see the &lt;a href=&quot;http://cosmosrb.com/docs/interfaces/#serial-interface&quot;&gt;Serial Interface&lt;/a&gt; documentation.&lt;/p&gt;

&lt;p&gt;This same technique can obviously be used to extend the the other TCPIP interfaces and can be used with all the various &lt;a href=&quot;http://cosmosrb.com/docs/interfaces/#streams-and-stream-protocols&quot;&gt;Stream Protocol&lt;/a&gt; classes COSMOS defines.&lt;/p&gt;
</description>
    </item>
    
    <item>
      <title>COSMOS Cmd/Tlm Naming</title>
      <link>http://cosmosrb.com/news/2016/07/06/cosmos-cmd-tlm-names/</link>
      <pubDate>Wed, 06 Jul 2016 18:00:00 -0600</pubDate>
      <dc:creator>jmthomas</dc:creator>
      
      
      <category>post</category>
      
      <guid isPermaLink="true">http://cosmosrb.com/news/2016/07/06/cosmos-cmd-tlm-names/</guid>
      <description>&lt;p&gt;Recently a user asked if they could add exclamation points and question marks to their command and telemetry items. Absolutely!  COSMOS provides great flexibility in command and telemetry naming conventions. (See &lt;a href=&quot;http://cosmosrb.com/docs/cmdtlm&quot;&gt;cmdtlm&lt;/a&gt;). For example, adding an exclamation point to a command to denote a more severe version of the same command:&lt;/p&gt;

&lt;div class=&quot;highlighter-rouge&quot;&gt;&lt;pre class=&quot;highlight&quot;&gt;&lt;code&gt;COMMAND TGT ABORT BIG_ENDIAN &quot;Tries to abort a collect on the instrument&quot;
COMMAND TGT ABORT! BIG_ENDIAN &quot;Force aborts a collect on the instrument&quot;
&lt;/code&gt;&lt;/pre&gt;
&lt;/div&gt;

&lt;p&gt;While it doesn’t make sense to define a command with a question mark, it works well with telemetry points. For example, there is a telemetry point which indicates whether a mechanism is deployed or not. It is an analog value that indicates deployed if the value is above zero. To view both the raw value and the deployed status, define a derived telemetry point which indicates a TRUE or FALSE status:&lt;/p&gt;

&lt;div class=&quot;highlighter-rouge&quot;&gt;&lt;pre class=&quot;highlight&quot;&gt;&lt;code&gt;APPEND_ITEM DEPLOYED 16 UINT &quot;Deployed raw value&quot;
ITEM DEPLOYED? 0 0 DERIVED &quot;Deployed status&quot;
  STATE FALSE 0
  STATE TRUE 1
  GENERIC_READ_CONVERSION_START UINT 8
    myself.read('DEPLOYED') &amp;gt; 0 ? 1 : 0
  GENERIC_READ_CONVERSION_END
&lt;/code&gt;&lt;/pre&gt;
&lt;/div&gt;

&lt;p&gt;Note that this is probably overkill in this case because the conversion could just as easily be applied directly to the item. The raw value could then be obtained by calling tlm_raw(“TGT PKT DEPLOYED”) (see &lt;a href=&quot;http://cosmosrb.com/docs/scripting/#tlmraw&quot;&gt;tlm_raw&lt;/a&gt;).&lt;/p&gt;

&lt;p&gt;These practices are similar to the Ruby convention of using methods with an exclamation point (bang) to indicate a dangerous method which typically directly modifies its caller. Ruby also has a convention of methods with question marks returning a boolean true or false value. Read more in the &lt;a href=&quot;http://docs.ruby-lang.org/en/trunk/syntax/methods_rdoc.html&quot;&gt;Ruby documentation&lt;/a&gt;.&lt;/p&gt;

</description>
    </item>
    
    <item>
      <title>Ball Aerospace COSMOS 3.8.2 Released</title>
      <link>http://cosmosrb.com/news/2016/07/05/cosmos-3-8-2-released/</link>
      <pubDate>Tue, 05 Jul 2016 13:00:00 -0600</pubDate>
      <dc:creator>jmthomas</dc:creator>
      
      
      <category>release</category>
      
      <guid isPermaLink="true">http://cosmosrb.com/news/2016/07/05/cosmos-3-8-2-released/</guid>
      <description>&lt;h3 id=&quot;new-features&quot;&gt;New Features:&lt;/h3&gt;

&lt;h3 id=&quot;maintenance&quot;&gt;Maintenance:&lt;/h3&gt;

&lt;ul&gt;
  &lt;li&gt;COSMOS Downloads graph rake task updates&lt;/li&gt;
&lt;/ul&gt;

&lt;h3 id=&quot;bug-fixes&quot;&gt;Bug Fixes:&lt;/h3&gt;

&lt;ul&gt;
  &lt;li&gt;&lt;a href=&quot;https://github.com/BallAerospace/COSMOS/issues/303&quot;&gt;#303&lt;/a&gt; Need to clear read conversion cache on Packet#clone&lt;/li&gt;
  &lt;li&gt;&lt;a href=&quot;https://github.com/BallAerospace/COSMOS/issues/304&quot;&gt;#304&lt;/a&gt; Win32 Serial Driver clean disconnect&lt;/li&gt;
  &lt;li&gt;&lt;a href=&quot;https://github.com/BallAerospace/COSMOS/issues/309&quot;&gt;#309&lt;/a&gt; Fix Script Runner insert_return when not running&lt;/li&gt;
&lt;/ul&gt;

&lt;h3 id=&quot;migration-notes-from-cosmos-37x&quot;&gt;Migration Notes from COSMOS 3.7.x:&lt;/h3&gt;
&lt;p&gt;None&lt;/p&gt;
</description>
    </item>
    
    <item>
      <title>Ball Aerospace COSMOS 3.8.1 Released</title>
      <link>http://cosmosrb.com/news/2016/05/12/cosmos-3-8-1-released/</link>
      <pubDate>Thu, 12 May 2016 13:00:00 -0600</pubDate>
      <dc:creator>ryanmelt</dc:creator>
      
      
      <category>release</category>
      
      <guid isPermaLink="true">http://cosmosrb.com/news/2016/05/12/cosmos-3-8-1-released/</guid>
      <description>&lt;h3 id=&quot;new-features&quot;&gt;New Features:&lt;/h3&gt;

&lt;ul&gt;
  &lt;li&gt;&lt;a href=&quot;https://github.com/BallAerospace/COSMOS/issues/184&quot;&gt;#184&lt;/a&gt; Limits Monitor show green for blue limits items&lt;/li&gt;
  &lt;li&gt;&lt;a href=&quot;https://github.com/BallAerospace/COSMOS/issues/190&quot;&gt;#190&lt;/a&gt; Simpler MIN MAX syntax for command definitions&lt;/li&gt;
  &lt;li&gt;&lt;a href=&quot;https://github.com/BallAerospace/COSMOS/issues/254&quot;&gt;#254&lt;/a&gt; Get buffer from commands&lt;/li&gt;
  &lt;li&gt;&lt;a href=&quot;https://github.com/BallAerospace/COSMOS/issues/259&quot;&gt;#259&lt;/a&gt; Proper support for user selected text editor on linux&lt;/li&gt;
  &lt;li&gt;&lt;a href=&quot;https://github.com/BallAerospace/COSMOS/issues/262&quot;&gt;#262&lt;/a&gt; PackerViewer option for listing derived items last&lt;/li&gt;
  &lt;li&gt;&lt;a href=&quot;https://github.com/BallAerospace/COSMOS/issues/271&quot;&gt;#271&lt;/a&gt; Time.formatted option for no microseconds&lt;/li&gt;
  &lt;li&gt;&lt;a href=&quot;https://github.com/BallAerospace/COSMOS/issues/288&quot;&gt;#288&lt;/a&gt; check_tolerance should enforce a positive tolerance&lt;/li&gt;
  &lt;li&gt;&lt;a href=&quot;https://github.com/BallAerospace/COSMOS/issues/301&quot;&gt;#301&lt;/a&gt; Update use of COSMOS_DEVEL&lt;/li&gt;
&lt;/ul&gt;

&lt;h3 id=&quot;maintenance&quot;&gt;Maintenance:&lt;/h3&gt;

&lt;ul&gt;
  &lt;li&gt;&lt;a href=&quot;https://github.com/BallAerospace/COSMOS/issues/268&quot;&gt;#268&lt;/a&gt; xtce_converter doesn’t support byte order list&lt;/li&gt;
  &lt;li&gt;&lt;a href=&quot;https://github.com/BallAerospace/COSMOS/issues/277&quot;&gt;#277&lt;/a&gt; Test Runner support for Script Runner options&lt;/li&gt;
  &lt;li&gt;&lt;a href=&quot;https://github.com/BallAerospace/COSMOS/issues/285&quot;&gt;#285&lt;/a&gt; xtce converter doesn’t support LocationInContainerInBits&lt;/li&gt;
&lt;/ul&gt;

&lt;h3 id=&quot;bug-fixes&quot;&gt;Bug Fixes:&lt;/h3&gt;

&lt;ul&gt;
  &lt;li&gt;&lt;a href=&quot;https://github.com/BallAerospace/COSMOS/issues/256&quot;&gt;#256&lt;/a&gt; Defining initialize method in Cosmos::Test class breaks the class when using Test Selection in TestRunner&lt;/li&gt;
  &lt;li&gt;&lt;a href=&quot;https://github.com/BallAerospace/COSMOS/issues/273&quot;&gt;#273&lt;/a&gt; Wrap Qt::Application.instance in main_thread&lt;/li&gt;
  &lt;li&gt;&lt;a href=&quot;https://github.com/BallAerospace/COSMOS/issues/287&quot;&gt;#287&lt;/a&gt; Installer issue on newer versions of Ubuntu and Debian related to libssl&lt;/li&gt;
  &lt;li&gt;&lt;a href=&quot;https://github.com/BallAerospace/COSMOS/issues/293&quot;&gt;#293&lt;/a&gt; Units applied after a read_conversion that returns a string modifies cached conversion value&lt;/li&gt;
  &lt;li&gt;&lt;a href=&quot;https://github.com/BallAerospace/COSMOS/issues/294&quot;&gt;#294&lt;/a&gt; String#convert_to_value should always just return the starting string if the conversion fails&lt;/li&gt;
  &lt;li&gt;&lt;a href=&quot;https://github.com/BallAerospace/COSMOS/issues/298&quot;&gt;#298&lt;/a&gt; COSMOS IoMultiplexer breaks gems that invoke stream operator on STDOUT/ERR&lt;/li&gt;
&lt;/ul&gt;

&lt;h3 id=&quot;migration-notes-from-cosmos-37x&quot;&gt;Migration Notes from COSMOS 3.7.x:&lt;/h3&gt;
&lt;p&gt;None&lt;/p&gt;
</description>
    </item>
    
    <item>
      <title>Sparkfun Blog Post</title>
      <link>http://cosmosrb.com/news/2016/03/03/sparkfun/</link>
      <pubDate>Thu, 03 Mar 2016 00:00:00 -0700</pubDate>
      <dc:creator>jmthomas</dc:creator>
      
      
      <category>post</category>
      
      <guid isPermaLink="true">http://cosmosrb.com/news/2016/03/03/sparkfun/</guid>
      <description>&lt;p&gt;Ball Aerospace COSMOS has been featured in a blog post on &lt;a href=&quot;https://www.sparkfun.com/news/2022&quot;&gt;SparkFun&lt;/a&gt;. SparkFun is an online retail store that sells electronics primarily for hobbyists. Ball recently purchased a Raspberry Pi, Arduino, and various other parts to interface to COSMOS. We think hobbyists will find COSMOS a great way to interface to their embedded projects and SparkFun agrees! &lt;a href=&quot;http://cosmosrb.com/docs/installation&quot;&gt;Get started&lt;/a&gt; with COSMOS now!&lt;/p&gt;
</description>
    </item>
    
    <item>
      <title>XTCE Support</title>
      <link>http://cosmosrb.com/news/2016/02/27/xtce-support/</link>
      <pubDate>Sat, 27 Feb 2016 12:00:00 -0700</pubDate>
      <dc:creator>ryanmelt</dc:creator>
      
      
      <category>post</category>
      
      <guid isPermaLink="true">http://cosmosrb.com/news/2016/02/27/xtce-support/</guid>
      <description>&lt;p&gt;Ball Aerospace COSMOS now has support for the &lt;a href=&quot;http://www.omg.org/space/xtce/&quot; target=&quot;_blank&quot;&gt;XTCE Command and Telemetry Definition Standard&lt;/a&gt;. This is an open standard designed to allow command and telemetry definitions to be transferred between different ground systems. COSMOS can run directly using the .xtce files, or can convert them into the COSMOS configuration file format.&lt;/p&gt;

&lt;p&gt;See the docs for more information: &lt;a href=&quot;/docs/xtce&quot;&gt;XTCE Support&lt;/a&gt;&lt;/p&gt;

</description>
    </item>
    
    <item>
      <title>Fukuoka Special Award Winner</title>
      <link>http://cosmosrb.com/news/2016/02/27/fukuoka-award/</link>
      <pubDate>Sat, 27 Feb 2016 00:00:00 -0700</pubDate>
      <dc:creator>ryanmelt</dc:creator>
      
      
      <category>post</category>
      
      <guid isPermaLink="true">http://cosmosrb.com/news/2016/02/27/fukuoka-award/</guid>
      <description>&lt;p&gt;Ball Aerospace COSMOS has been honored by the Ruby community by receiving one of the three Fukuoka Special Awards handed out this year! This is a great honor with the contest judging being led by Matz himself (the creator of the Ruby programming language).  Read more on the MyFukuoka website here: &lt;a href=&quot;http://myfukuoka.com/events/2016-fukuoka-ruby-award-winners/&quot; target=&quot;_blank&quot;&gt;MyFukuoka 2016 Ruby Award Winners&lt;/a&gt;&lt;/p&gt;

</description>
    </item>
    
    <item>
      <title>Ball Aerospace COSMOS 3.8.0 Released</title>
      <link>http://cosmosrb.com/news/2016/02/26/cosmos-3-8-0-released/</link>
      <pubDate>Fri, 26 Feb 2016 12:00:00 -0700</pubDate>
      <dc:creator>ryanmelt</dc:creator>
      
      
      <category>release</category>
      
      <guid isPermaLink="true">http://cosmosrb.com/news/2016/02/26/cosmos-3-8-0-released/</guid>
      <description>&lt;p&gt;With this release COSMOS now has initial support for the XTCE Command and Telemetry Definition standard.&lt;/p&gt;

&lt;h3 id=&quot;new-features&quot;&gt;New Features:&lt;/h3&gt;

&lt;ul&gt;
  &lt;li&gt;&lt;a href=&quot;https://github.com/BallAerospace/COSMOS/issues/251&quot;&gt;#251&lt;/a&gt; Create COSMOS XTCE Converter&lt;/li&gt;
  &lt;li&gt;&lt;a href=&quot;https://github.com/BallAerospace/COSMOS/issues/252&quot;&gt;#252&lt;/a&gt; Add polling rate command line option to PacketViewer&lt;/li&gt;
&lt;/ul&gt;

&lt;h3 id=&quot;bug-fixes&quot;&gt;Bug Fixes:&lt;/h3&gt;

&lt;ul&gt;
  &lt;li&gt;&lt;a href=&quot;https://github.com/BallAerospace/COSMOS/issues/245&quot;&gt;#245&lt;/a&gt; TlmGrapher Crashes on Inf&lt;/li&gt;
  &lt;li&gt;&lt;a href=&quot;https://github.com/BallAerospace/COSMOS/issues/248&quot;&gt;#248&lt;/a&gt; Can’t script commands containing ‘with’ in the name&lt;/li&gt;
&lt;/ul&gt;

&lt;h3 id=&quot;migration-notes-from-cosmos-37x&quot;&gt;Migration Notes from COSMOS 3.7.x:&lt;/h3&gt;
&lt;p&gt;None&lt;/p&gt;

</description>
    </item>
    
    <item>
      <title>COSMOS Simulated Target</title>
      <link>http://cosmosrb.com/news/2016/02/11/simulated-target/</link>
      <pubDate>Thu, 11 Feb 2016 00:00:00 -0700</pubDate>
      <dc:creator>jmthomas</dc:creator>
      
      
      <category>post</category>
      
      <guid isPermaLink="true">http://cosmosrb.com/news/2016/02/11/simulated-target/</guid>
      <description>&lt;h2 id=&quot;creating-a-cosmos-simulated-target&quot;&gt;Creating a COSMOS Simulated Target&lt;/h2&gt;

&lt;p&gt;Sometimes you have a need to create a simulated target in COSMOS. This simulated target is not a physical target producing data and accepting commands but a software target which generates data and sends it to COSMOS. This is exactly how the COSMOS Demo operates within the INST target that it creates. While this is a very full featured example its complexity can be a little overwhelming. In this post I’m going to break down a much simpler simulated target so you can create your own.&lt;/p&gt;

&lt;p&gt;First of all create a new COSMOS target directory in config/targets. I called mine INST (instrument) to match the COSMOS demo. Create the ‘cmd_tlm’ and ‘lib’ subdirectories. For my demo I created a simple ‘cmd.txt’ file which contains a single command:&lt;/p&gt;

&lt;div class=&quot;highlighter-rouge&quot;&gt;&lt;pre class=&quot;highlight&quot;&gt;&lt;code&gt;COMMAND INST SET_STATUS BIG_ENDIAN &quot;Set status&quot;
  APPEND_PARAMETER STATUS 0 STRING &quot;STATUS&quot; &quot;Status&quot;
    STATE &quot;OK&quot; &quot;OK&quot;
    STATE &quot;ERROR&quot; &quot;ERROR&quot;
&lt;/code&gt;&lt;/pre&gt;
&lt;/div&gt;

&lt;p&gt;I created a ‘tlm.txt’ file which contains two different telemetry packets:&lt;/p&gt;

&lt;div class=&quot;highlighter-rouge&quot;&gt;&lt;pre class=&quot;highlight&quot;&gt;&lt;code&gt;TELEMETRY INST STATUS BIG_ENDIAN &quot;Status from the instrument&quot;
  APPEND_ID_ITEM ID 16 UINT 1 &quot;Packet ID&quot;
  APPEND_ITEM COUNTER 16 UINT &quot;Packet counter&quot;
  APPEND_ITEM STATUS 0 STRING &quot;Most recent ASCIICMD string&quot;
    STATE &quot;OK&quot; &quot;OK&quot;
    STATE &quot;ERROR&quot; &quot;ERROR&quot;

TELEMETRY INST DATA BIG_ENDIAN &quot;Data from the instrument&quot;
  APPEND_ID_ITEM ID 16 UINT 2 &quot;Packet ID&quot;
  APPEND_ITEM COUNTER 16 UINT &quot;Packet counter&quot;
  APPEND_ITEM TIMESEC 32 UINT &quot;Seconds since epoch (January 1st, 1970, midnight)&quot;
  APPEND_ITEM TIMEUS  32 UINT &quot;Microseconds of second&quot;
  APPEND_ITEM TEMP1 32 INT &quot;Temperature #1&quot;
    UNITS CELCIUS C
    FORMAT_STRING &quot;%0.3f&quot;
    LIMITS DEFAULT 1 ENABLED -80.0 -70.0 60.0 80.0 -20.0 20.0
&lt;/code&gt;&lt;/pre&gt;
&lt;/div&gt;

&lt;p&gt;The cmd_tlm_server.txt file is very simple:&lt;/p&gt;

&lt;div class=&quot;highlighter-rouge&quot;&gt;&lt;pre class=&quot;highlight&quot;&gt;&lt;code&gt;INTERFACE INST_INT simulated_target_interface.rb sim_inst.rb
  TARGET INST
&lt;/code&gt;&lt;/pre&gt;
&lt;/div&gt;

&lt;p&gt;The real work is in implementing how your simulated target is going to behave. This is done in the lib/sim_inst.rb file. Note that whatever you name your simulated target file must match the last parameter of the INTERFACE in the cmd_tlm_server.rb as shown above.&lt;/p&gt;

&lt;p&gt;I’ll break down my sim_inst.rb piece by piece and then list it in its entirety. First you must inherit from the Cosmos::SimulatedTarget.&lt;/p&gt;

&lt;div class=&quot;language-ruby highlighter-rouge&quot;&gt;&lt;pre class=&quot;highlight&quot;&gt;&lt;code&gt;&lt;span class=&quot;nb&quot;&gt;require&lt;/span&gt; &lt;span class=&quot;s1&quot;&gt;'cosmos'&lt;/span&gt;
&lt;span class=&quot;k&quot;&gt;module&lt;/span&gt; &lt;span class=&quot;nn&quot;&gt;Cosmos&lt;/span&gt;
  &lt;span class=&quot;k&quot;&gt;class&lt;/span&gt; &lt;span class=&quot;nc&quot;&gt;SimInst&lt;/span&gt; &lt;span class=&quot;o&quot;&gt;&amp;lt;&lt;/span&gt; &lt;span class=&quot;no&quot;&gt;SimulatedTarget&lt;/span&gt;
&lt;/code&gt;&lt;/pre&gt;
&lt;/div&gt;

&lt;p&gt;Next you can initialize any of your packets in the initialize method. This is entirely optional but I show how to use the &lt;code class=&quot;highlighter-rouge&quot;&gt;@tlm_packets&lt;/code&gt; hash to access all the defined packets. This hash is created automatically by the SimulatedTarget based on all the packets you have defined in your cmd_tlm/tlm.txt file. Note that there is NOT a corresponding &lt;code class=&quot;highlighter-rouge&quot;&gt;@cmd_packets&lt;/code&gt;.&lt;/p&gt;

&lt;div class=&quot;language-ruby highlighter-rouge&quot;&gt;&lt;pre class=&quot;highlight&quot;&gt;&lt;code&gt;&lt;span class=&quot;k&quot;&gt;def&lt;/span&gt; &lt;span class=&quot;nf&quot;&gt;initialize&lt;/span&gt;&lt;span class=&quot;p&quot;&gt;(&lt;/span&gt;&lt;span class=&quot;n&quot;&gt;target_name&lt;/span&gt;&lt;span class=&quot;p&quot;&gt;)&lt;/span&gt;
  &lt;span class=&quot;k&quot;&gt;super&lt;/span&gt;&lt;span class=&quot;p&quot;&gt;(&lt;/span&gt;&lt;span class=&quot;n&quot;&gt;target_name&lt;/span&gt;&lt;span class=&quot;p&quot;&gt;)&lt;/span&gt;

  &lt;span class=&quot;c1&quot;&gt;# We grab the STATUS packet to set initial values&lt;/span&gt;
  &lt;span class=&quot;n&quot;&gt;packet&lt;/span&gt; &lt;span class=&quot;o&quot;&gt;=&lt;/span&gt; &lt;span class=&quot;vi&quot;&gt;@tlm_packets&lt;/span&gt;&lt;span class=&quot;p&quot;&gt;[&lt;/span&gt;&lt;span class=&quot;s1&quot;&gt;'STATUS'&lt;/span&gt;&lt;span class=&quot;p&quot;&gt;]&lt;/span&gt;
  &lt;span class=&quot;n&quot;&gt;packet&lt;/span&gt;&lt;span class=&quot;p&quot;&gt;.&lt;/span&gt;&lt;span class=&quot;nf&quot;&gt;enable_method_missing&lt;/span&gt; &lt;span class=&quot;c1&quot;&gt;# required to use packet.&amp;lt;item&amp;gt; = value&lt;/span&gt;
  &lt;span class=&quot;n&quot;&gt;packet&lt;/span&gt;&lt;span class=&quot;p&quot;&gt;.&lt;/span&gt;&lt;span class=&quot;nf&quot;&gt;status&lt;/span&gt; &lt;span class=&quot;o&quot;&gt;=&lt;/span&gt; &lt;span class=&quot;s2&quot;&gt;&quot;NONE&quot;&lt;/span&gt;
&lt;span class=&quot;k&quot;&gt;end&lt;/span&gt;
&lt;/code&gt;&lt;/pre&gt;
&lt;/div&gt;

&lt;p&gt;We then have to configure the telemetry packet rates of our target. That is, how fast do the packets get sent out. This is handled by implementing the &lt;code class=&quot;highlighter-rouge&quot;&gt;set_rates&lt;/code&gt; method and by calling &lt;code class=&quot;highlighter-rouge&quot;&gt;set_rate&lt;/code&gt; for each packet defined in your system. If you do not call &lt;code class=&quot;highlighter-rouge&quot;&gt;set_rate&lt;/code&gt; the packet will not be send out periodically (which may be desirable for event based packets).&lt;/p&gt;

&lt;div class=&quot;language-ruby highlighter-rouge&quot;&gt;&lt;pre class=&quot;highlight&quot;&gt;&lt;code&gt;&lt;span class=&quot;k&quot;&gt;def&lt;/span&gt; &lt;span class=&quot;nf&quot;&gt;set_rates&lt;/span&gt;
  &lt;span class=&quot;c1&quot;&gt;# The SimulatedTarget operates on a 101Hz clock&lt;/span&gt;
  &lt;span class=&quot;c1&quot;&gt;# Thus the rates are determined by dividing this rate&lt;/span&gt;
  &lt;span class=&quot;c1&quot;&gt;# by the set rate to get the output rate of the packet&lt;/span&gt;
  &lt;span class=&quot;n&quot;&gt;set_rate&lt;/span&gt;&lt;span class=&quot;p&quot;&gt;(&lt;/span&gt;&lt;span class=&quot;s1&quot;&gt;'STATUS'&lt;/span&gt;&lt;span class=&quot;p&quot;&gt;,&lt;/span&gt; &lt;span class=&quot;mi&quot;&gt;100&lt;/span&gt;&lt;span class=&quot;p&quot;&gt;)&lt;/span&gt; &lt;span class=&quot;c1&quot;&gt;# 100 / 100 = 1Hz&lt;/span&gt;
  &lt;span class=&quot;n&quot;&gt;set_rate&lt;/span&gt;&lt;span class=&quot;p&quot;&gt;(&lt;/span&gt;&lt;span class=&quot;s1&quot;&gt;'DATA'&lt;/span&gt;&lt;span class=&quot;p&quot;&gt;,&lt;/span&gt; &lt;span class=&quot;mi&quot;&gt;10&lt;/span&gt;&lt;span class=&quot;p&quot;&gt;)&lt;/span&gt; &lt;span class=&quot;c1&quot;&gt;# 100 / 10 = 10Hz&lt;/span&gt;
&lt;span class=&quot;k&quot;&gt;end&lt;/span&gt;
&lt;/code&gt;&lt;/pre&gt;
&lt;/div&gt;

&lt;p&gt;If your target will accept command you need to implemented the &lt;code class=&quot;highlighter-rouge&quot;&gt;write(packet)&lt;/code&gt; method. My write method is simple in that I only have a single command that directly sets a value in one of my telemetry packets.&lt;/p&gt;

&lt;div class=&quot;language-ruby highlighter-rouge&quot;&gt;&lt;pre class=&quot;highlight&quot;&gt;&lt;code&gt;&lt;span class=&quot;k&quot;&gt;def&lt;/span&gt; &lt;span class=&quot;nf&quot;&gt;write&lt;/span&gt;&lt;span class=&quot;p&quot;&gt;(&lt;/span&gt;&lt;span class=&quot;n&quot;&gt;packet&lt;/span&gt;&lt;span class=&quot;p&quot;&gt;)&lt;/span&gt;
  &lt;span class=&quot;c1&quot;&gt;# We directly set the telemetry value from the only command&lt;/span&gt;
  &lt;span class=&quot;c1&quot;&gt;# If you have more than one command you'll need to switch&lt;/span&gt;
  &lt;span class=&quot;c1&quot;&gt;# on the packet.packet_name to determine what command it is&lt;/span&gt;
  &lt;span class=&quot;vi&quot;&gt;@tlm_packets&lt;/span&gt;&lt;span class=&quot;p&quot;&gt;[&lt;/span&gt;&lt;span class=&quot;s1&quot;&gt;'STATUS'&lt;/span&gt;&lt;span class=&quot;p&quot;&gt;].&lt;/span&gt;&lt;span class=&quot;nf&quot;&gt;status&lt;/span&gt; &lt;span class=&quot;o&quot;&gt;=&lt;/span&gt; &lt;span class=&quot;n&quot;&gt;packet&lt;/span&gt;&lt;span class=&quot;p&quot;&gt;.&lt;/span&gt;&lt;span class=&quot;nf&quot;&gt;read&lt;/span&gt;&lt;span class=&quot;p&quot;&gt;(&lt;/span&gt;&lt;span class=&quot;s2&quot;&gt;&quot;status&quot;&lt;/span&gt;&lt;span class=&quot;p&quot;&gt;)&lt;/span&gt;
&lt;span class=&quot;k&quot;&gt;end&lt;/span&gt;
&lt;/code&gt;&lt;/pre&gt;
&lt;/div&gt;

&lt;p&gt;Your target must implement the &lt;code class=&quot;highlighter-rouge&quot;&gt;read(count_100hz, time)&lt;/code&gt; method to return telemetry packets back to COSMOS. You’ll call the &lt;code class=&quot;highlighter-rouge&quot;&gt;get_pending_packets(count_100hz)&lt;/code&gt; method implemented by SimulatedTarget and then perform whatever operations you want on the packets before returning the array of packets back to COSMOS. Note my use of the &lt;code class=&quot;highlighter-rouge&quot;&gt;cycle_tlm_item&lt;/code&gt; method to automatically cycle the telemetry item as each packet is sent out. This is used heavily in the COSMOS Demo.&lt;/p&gt;

&lt;div class=&quot;language-ruby highlighter-rouge&quot;&gt;&lt;pre class=&quot;highlight&quot;&gt;&lt;code&gt;&lt;span class=&quot;k&quot;&gt;def&lt;/span&gt; &lt;span class=&quot;nf&quot;&gt;read&lt;/span&gt;&lt;span class=&quot;p&quot;&gt;(&lt;/span&gt;&lt;span class=&quot;n&quot;&gt;count_100hz&lt;/span&gt;&lt;span class=&quot;p&quot;&gt;,&lt;/span&gt; &lt;span class=&quot;n&quot;&gt;time&lt;/span&gt;&lt;span class=&quot;p&quot;&gt;)&lt;/span&gt;
  &lt;span class=&quot;c1&quot;&gt;# The SimulatedTarget implements get_pending_packets to return&lt;/span&gt;
  &lt;span class=&quot;c1&quot;&gt;# packets at the correct time interval based on their rates&lt;/span&gt;
  &lt;span class=&quot;n&quot;&gt;pending_packets&lt;/span&gt; &lt;span class=&quot;o&quot;&gt;=&lt;/span&gt; &lt;span class=&quot;n&quot;&gt;get_pending_packets&lt;/span&gt;&lt;span class=&quot;p&quot;&gt;(&lt;/span&gt;&lt;span class=&quot;n&quot;&gt;count_100hz&lt;/span&gt;&lt;span class=&quot;p&quot;&gt;)&lt;/span&gt;

  &lt;span class=&quot;n&quot;&gt;pending_packets&lt;/span&gt;&lt;span class=&quot;p&quot;&gt;.&lt;/span&gt;&lt;span class=&quot;nf&quot;&gt;each&lt;/span&gt; &lt;span class=&quot;k&quot;&gt;do&lt;/span&gt; &lt;span class=&quot;o&quot;&gt;|&lt;/span&gt;&lt;span class=&quot;n&quot;&gt;packet&lt;/span&gt;&lt;span class=&quot;o&quot;&gt;|&lt;/span&gt;
    &lt;span class=&quot;k&quot;&gt;case&lt;/span&gt; &lt;span class=&quot;n&quot;&gt;packet&lt;/span&gt;&lt;span class=&quot;p&quot;&gt;.&lt;/span&gt;&lt;span class=&quot;nf&quot;&gt;packet_name&lt;/span&gt;
    &lt;span class=&quot;k&quot;&gt;when&lt;/span&gt; &lt;span class=&quot;s1&quot;&gt;'STATUS'&lt;/span&gt;
      &lt;span class=&quot;n&quot;&gt;packet&lt;/span&gt;&lt;span class=&quot;p&quot;&gt;.&lt;/span&gt;&lt;span class=&quot;nf&quot;&gt;counter&lt;/span&gt; &lt;span class=&quot;o&quot;&gt;+=&lt;/span&gt; &lt;span class=&quot;mi&quot;&gt;1&lt;/span&gt;
    &lt;span class=&quot;k&quot;&gt;when&lt;/span&gt; &lt;span class=&quot;s1&quot;&gt;'DATA'&lt;/span&gt;
      &lt;span class=&quot;c1&quot;&gt;# This method in SimulatedTarget cycles the specified telemetry&lt;/span&gt;
      &lt;span class=&quot;c1&quot;&gt;# point between the two given values by the given increment for&lt;/span&gt;
      &lt;span class=&quot;c1&quot;&gt;# each packet sent out.&lt;/span&gt;
      &lt;span class=&quot;n&quot;&gt;cycle_tlm_item&lt;/span&gt;&lt;span class=&quot;p&quot;&gt;(&lt;/span&gt;&lt;span class=&quot;n&quot;&gt;packet&lt;/span&gt;&lt;span class=&quot;p&quot;&gt;,&lt;/span&gt; &lt;span class=&quot;s1&quot;&gt;'temp1'&lt;/span&gt;&lt;span class=&quot;p&quot;&gt;,&lt;/span&gt; &lt;span class=&quot;o&quot;&gt;-&lt;/span&gt;&lt;span class=&quot;mi&quot;&gt;95&lt;/span&gt;&lt;span class=&quot;o&quot;&gt;.&lt;/span&gt;&lt;span class=&quot;mi&quot;&gt;0&lt;/span&gt;&lt;span class=&quot;p&quot;&gt;,&lt;/span&gt; &lt;span class=&quot;mi&quot;&gt;95&lt;/span&gt;&lt;span class=&quot;o&quot;&gt;.&lt;/span&gt;&lt;span class=&quot;mi&quot;&gt;0&lt;/span&gt;&lt;span class=&quot;p&quot;&gt;,&lt;/span&gt; &lt;span class=&quot;mi&quot;&gt;1&lt;/span&gt;&lt;span class=&quot;o&quot;&gt;.&lt;/span&gt;&lt;span class=&quot;mi&quot;&gt;0&lt;/span&gt;&lt;span class=&quot;p&quot;&gt;)&lt;/span&gt;

      &lt;span class=&quot;n&quot;&gt;packet&lt;/span&gt;&lt;span class=&quot;p&quot;&gt;.&lt;/span&gt;&lt;span class=&quot;nf&quot;&gt;timesec&lt;/span&gt; &lt;span class=&quot;o&quot;&gt;=&lt;/span&gt; &lt;span class=&quot;n&quot;&gt;time&lt;/span&gt;&lt;span class=&quot;p&quot;&gt;.&lt;/span&gt;&lt;span class=&quot;nf&quot;&gt;tv_sec&lt;/span&gt;
      &lt;span class=&quot;n&quot;&gt;packet&lt;/span&gt;&lt;span class=&quot;p&quot;&gt;.&lt;/span&gt;&lt;span class=&quot;nf&quot;&gt;timeus&lt;/span&gt;  &lt;span class=&quot;o&quot;&gt;=&lt;/span&gt; &lt;span class=&quot;n&quot;&gt;time&lt;/span&gt;&lt;span class=&quot;p&quot;&gt;.&lt;/span&gt;&lt;span class=&quot;nf&quot;&gt;tv_usec&lt;/span&gt;
      &lt;span class=&quot;n&quot;&gt;packet&lt;/span&gt;&lt;span class=&quot;p&quot;&gt;.&lt;/span&gt;&lt;span class=&quot;nf&quot;&gt;counter&lt;/span&gt; &lt;span class=&quot;o&quot;&gt;+=&lt;/span&gt; &lt;span class=&quot;mi&quot;&gt;1&lt;/span&gt;
    &lt;span class=&quot;k&quot;&gt;end&lt;/span&gt;
  &lt;span class=&quot;k&quot;&gt;end&lt;/span&gt;
  &lt;span class=&quot;n&quot;&gt;pending_packets&lt;/span&gt;
&lt;span class=&quot;k&quot;&gt;end&lt;/span&gt;
&lt;/code&gt;&lt;/pre&gt;
&lt;/div&gt;

&lt;p&gt;Hopefully that a little easier to understand than the full &lt;a href=&quot;https://github.com/BallAerospace/COSMOS/tree/master/demo&quot;&gt;COSMOS Demo&lt;/a&gt; which has much more complex command and telemetry definitions and simulated targets in order to better exercise the various COSMOS tools. While there are other ways to simulate COSMOS targets they can get you into trouble if you’re not careful about properly cloning packets sending back updated data. Additionally, using the SimulatedTargetInterface in your Interface makes it very clear to other developers that this target is indeed simulated.&lt;/p&gt;

&lt;p&gt;Without further ado, here is my sim_inst.rb in its entirety:&lt;/p&gt;

&lt;div class=&quot;language-ruby highlighter-rouge&quot;&gt;&lt;pre class=&quot;highlight&quot;&gt;&lt;code&gt;&lt;span class=&quot;nb&quot;&gt;require&lt;/span&gt; &lt;span class=&quot;s1&quot;&gt;'cosmos'&lt;/span&gt;
&lt;span class=&quot;k&quot;&gt;module&lt;/span&gt; &lt;span class=&quot;nn&quot;&gt;Cosmos&lt;/span&gt;
  &lt;span class=&quot;k&quot;&gt;class&lt;/span&gt; &lt;span class=&quot;nc&quot;&gt;SimInst&lt;/span&gt; &lt;span class=&quot;o&quot;&gt;&amp;lt;&lt;/span&gt; &lt;span class=&quot;no&quot;&gt;SimulatedTarget&lt;/span&gt;
    &lt;span class=&quot;k&quot;&gt;def&lt;/span&gt; &lt;span class=&quot;nf&quot;&gt;initialize&lt;/span&gt;&lt;span class=&quot;p&quot;&gt;(&lt;/span&gt;&lt;span class=&quot;n&quot;&gt;target_name&lt;/span&gt;&lt;span class=&quot;p&quot;&gt;)&lt;/span&gt;
      &lt;span class=&quot;k&quot;&gt;super&lt;/span&gt;&lt;span class=&quot;p&quot;&gt;(&lt;/span&gt;&lt;span class=&quot;n&quot;&gt;target_name&lt;/span&gt;&lt;span class=&quot;p&quot;&gt;)&lt;/span&gt;

      &lt;span class=&quot;c1&quot;&gt;# We grab the STATUS packet to set initial values&lt;/span&gt;
      &lt;span class=&quot;n&quot;&gt;packet&lt;/span&gt; &lt;span class=&quot;o&quot;&gt;=&lt;/span&gt; &lt;span class=&quot;vi&quot;&gt;@tlm_packets&lt;/span&gt;&lt;span class=&quot;p&quot;&gt;[&lt;/span&gt;&lt;span class=&quot;s1&quot;&gt;'STATUS'&lt;/span&gt;&lt;span class=&quot;p&quot;&gt;]&lt;/span&gt;
      &lt;span class=&quot;n&quot;&gt;packet&lt;/span&gt;&lt;span class=&quot;p&quot;&gt;.&lt;/span&gt;&lt;span class=&quot;nf&quot;&gt;enable_method_missing&lt;/span&gt; &lt;span class=&quot;c1&quot;&gt;# required to use packet.&amp;lt;item&amp;gt; = value&lt;/span&gt;
      &lt;span class=&quot;n&quot;&gt;packet&lt;/span&gt;&lt;span class=&quot;p&quot;&gt;.&lt;/span&gt;&lt;span class=&quot;nf&quot;&gt;status&lt;/span&gt; &lt;span class=&quot;o&quot;&gt;=&lt;/span&gt; &lt;span class=&quot;s2&quot;&gt;&quot;NONE&quot;&lt;/span&gt;
    &lt;span class=&quot;k&quot;&gt;end&lt;/span&gt;

    &lt;span class=&quot;k&quot;&gt;def&lt;/span&gt; &lt;span class=&quot;nf&quot;&gt;set_rates&lt;/span&gt;
      &lt;span class=&quot;c1&quot;&gt;# The SimulatedTarget operates on a 100Hz clock&lt;/span&gt;
      &lt;span class=&quot;c1&quot;&gt;# Thus the rates are determined by dividing this rate&lt;/span&gt;
      &lt;span class=&quot;c1&quot;&gt;# by the set rate to get the output rate of the packet&lt;/span&gt;
      &lt;span class=&quot;n&quot;&gt;set_rate&lt;/span&gt;&lt;span class=&quot;p&quot;&gt;(&lt;/span&gt;&lt;span class=&quot;s1&quot;&gt;'STATUS'&lt;/span&gt;&lt;span class=&quot;p&quot;&gt;,&lt;/span&gt; &lt;span class=&quot;mi&quot;&gt;100&lt;/span&gt;&lt;span class=&quot;p&quot;&gt;)&lt;/span&gt; &lt;span class=&quot;c1&quot;&gt;# 100 / 100 = 1Hz&lt;/span&gt;
      &lt;span class=&quot;n&quot;&gt;set_rate&lt;/span&gt;&lt;span class=&quot;p&quot;&gt;(&lt;/span&gt;&lt;span class=&quot;s1&quot;&gt;'DATA'&lt;/span&gt;&lt;span class=&quot;p&quot;&gt;,&lt;/span&gt; &lt;span class=&quot;mi&quot;&gt;10&lt;/span&gt;&lt;span class=&quot;p&quot;&gt;)&lt;/span&gt; &lt;span class=&quot;c1&quot;&gt;# 100 / 10 = 10Hz&lt;/span&gt;
    &lt;span class=&quot;k&quot;&gt;end&lt;/span&gt;

    &lt;span class=&quot;k&quot;&gt;def&lt;/span&gt; &lt;span class=&quot;nf&quot;&gt;write&lt;/span&gt;&lt;span class=&quot;p&quot;&gt;(&lt;/span&gt;&lt;span class=&quot;n&quot;&gt;packet&lt;/span&gt;&lt;span class=&quot;p&quot;&gt;)&lt;/span&gt;
      &lt;span class=&quot;c1&quot;&gt;# We directly set the telemetry value from the only command&lt;/span&gt;
      &lt;span class=&quot;c1&quot;&gt;# If you have more than one command you'll need to switch&lt;/span&gt;
      &lt;span class=&quot;c1&quot;&gt;# on the packet.packet_name to determine what command it is&lt;/span&gt;
      &lt;span class=&quot;vi&quot;&gt;@tlm_packets&lt;/span&gt;&lt;span class=&quot;p&quot;&gt;[&lt;/span&gt;&lt;span class=&quot;s1&quot;&gt;'STATUS'&lt;/span&gt;&lt;span class=&quot;p&quot;&gt;].&lt;/span&gt;&lt;span class=&quot;nf&quot;&gt;status&lt;/span&gt; &lt;span class=&quot;o&quot;&gt;=&lt;/span&gt; &lt;span class=&quot;n&quot;&gt;packet&lt;/span&gt;&lt;span class=&quot;p&quot;&gt;.&lt;/span&gt;&lt;span class=&quot;nf&quot;&gt;read&lt;/span&gt;&lt;span class=&quot;p&quot;&gt;(&lt;/span&gt;&lt;span class=&quot;s2&quot;&gt;&quot;status&quot;&lt;/span&gt;&lt;span class=&quot;p&quot;&gt;)&lt;/span&gt;
    &lt;span class=&quot;k&quot;&gt;end&lt;/span&gt;

    &lt;span class=&quot;k&quot;&gt;def&lt;/span&gt; &lt;span class=&quot;nf&quot;&gt;read&lt;/span&gt;&lt;span class=&quot;p&quot;&gt;(&lt;/span&gt;&lt;span class=&quot;n&quot;&gt;count_100hz&lt;/span&gt;&lt;span class=&quot;p&quot;&gt;,&lt;/span&gt; &lt;span class=&quot;n&quot;&gt;time&lt;/span&gt;&lt;span class=&quot;p&quot;&gt;)&lt;/span&gt;
      &lt;span class=&quot;c1&quot;&gt;# The SimulatedTarget implements get_pending_packets to return&lt;/span&gt;
      &lt;span class=&quot;c1&quot;&gt;# packets at the correct time interval based on their rates&lt;/span&gt;
      &lt;span class=&quot;n&quot;&gt;pending_packets&lt;/span&gt; &lt;span class=&quot;o&quot;&gt;=&lt;/span&gt; &lt;span class=&quot;n&quot;&gt;get_pending_packets&lt;/span&gt;&lt;span class=&quot;p&quot;&gt;(&lt;/span&gt;&lt;span class=&quot;n&quot;&gt;count_100hz&lt;/span&gt;&lt;span class=&quot;p&quot;&gt;)&lt;/span&gt;

      &lt;span class=&quot;n&quot;&gt;pending_packets&lt;/span&gt;&lt;span class=&quot;p&quot;&gt;.&lt;/span&gt;&lt;span class=&quot;nf&quot;&gt;each&lt;/span&gt; &lt;span class=&quot;k&quot;&gt;do&lt;/span&gt; &lt;span class=&quot;o&quot;&gt;|&lt;/span&gt;&lt;span class=&quot;n&quot;&gt;packet&lt;/span&gt;&lt;span class=&quot;o&quot;&gt;|&lt;/span&gt;
        &lt;span class=&quot;k&quot;&gt;case&lt;/span&gt; &lt;span class=&quot;n&quot;&gt;packet&lt;/span&gt;&lt;span class=&quot;p&quot;&gt;.&lt;/span&gt;&lt;span class=&quot;nf&quot;&gt;packet_name&lt;/span&gt;
        &lt;span class=&quot;k&quot;&gt;when&lt;/span&gt; &lt;span class=&quot;s1&quot;&gt;'STATUS'&lt;/span&gt;
          &lt;span class=&quot;n&quot;&gt;packet&lt;/span&gt;&lt;span class=&quot;p&quot;&gt;.&lt;/span&gt;&lt;span class=&quot;nf&quot;&gt;counter&lt;/span&gt; &lt;span class=&quot;o&quot;&gt;+=&lt;/span&gt; &lt;span class=&quot;mi&quot;&gt;1&lt;/span&gt;
        &lt;span class=&quot;k&quot;&gt;when&lt;/span&gt; &lt;span class=&quot;s1&quot;&gt;'DATA'&lt;/span&gt;
          &lt;span class=&quot;c1&quot;&gt;# This method in SimulatedTarget cycles the specified telemetry&lt;/span&gt;
          &lt;span class=&quot;c1&quot;&gt;# point between the two given values by the given increment for&lt;/span&gt;
          &lt;span class=&quot;c1&quot;&gt;# each packet sent out.&lt;/span&gt;
          &lt;span class=&quot;n&quot;&gt;cycle_tlm_item&lt;/span&gt;&lt;span class=&quot;p&quot;&gt;(&lt;/span&gt;&lt;span class=&quot;n&quot;&gt;packet&lt;/span&gt;&lt;span class=&quot;p&quot;&gt;,&lt;/span&gt; &lt;span class=&quot;s1&quot;&gt;'temp1'&lt;/span&gt;&lt;span class=&quot;p&quot;&gt;,&lt;/span&gt; &lt;span class=&quot;o&quot;&gt;-&lt;/span&gt;&lt;span class=&quot;mi&quot;&gt;95&lt;/span&gt;&lt;span class=&quot;o&quot;&gt;.&lt;/span&gt;&lt;span class=&quot;mi&quot;&gt;0&lt;/span&gt;&lt;span class=&quot;p&quot;&gt;,&lt;/span&gt; &lt;span class=&quot;mi&quot;&gt;95&lt;/span&gt;&lt;span class=&quot;o&quot;&gt;.&lt;/span&gt;&lt;span class=&quot;mi&quot;&gt;0&lt;/span&gt;&lt;span class=&quot;p&quot;&gt;,&lt;/span&gt; &lt;span class=&quot;mi&quot;&gt;1&lt;/span&gt;&lt;span class=&quot;o&quot;&gt;.&lt;/span&gt;&lt;span class=&quot;mi&quot;&gt;0&lt;/span&gt;&lt;span class=&quot;p&quot;&gt;)&lt;/span&gt;

          &lt;span class=&quot;n&quot;&gt;packet&lt;/span&gt;&lt;span class=&quot;p&quot;&gt;.&lt;/span&gt;&lt;span class=&quot;nf&quot;&gt;timesec&lt;/span&gt; &lt;span class=&quot;o&quot;&gt;=&lt;/span&gt; &lt;span class=&quot;n&quot;&gt;time&lt;/span&gt;&lt;span class=&quot;p&quot;&gt;.&lt;/span&gt;&lt;span class=&quot;nf&quot;&gt;tv_sec&lt;/span&gt;
          &lt;span class=&quot;n&quot;&gt;packet&lt;/span&gt;&lt;span class=&quot;p&quot;&gt;.&lt;/span&gt;&lt;span class=&quot;nf&quot;&gt;timeus&lt;/span&gt;  &lt;span class=&quot;o&quot;&gt;=&lt;/span&gt; &lt;span class=&quot;n&quot;&gt;time&lt;/span&gt;&lt;span class=&quot;p&quot;&gt;.&lt;/span&gt;&lt;span class=&quot;nf&quot;&gt;tv_usec&lt;/span&gt;
          &lt;span class=&quot;n&quot;&gt;packet&lt;/span&gt;&lt;span class=&quot;p&quot;&gt;.&lt;/span&gt;&lt;span class=&quot;nf&quot;&gt;counter&lt;/span&gt; &lt;span class=&quot;o&quot;&gt;+=&lt;/span&gt; &lt;span class=&quot;mi&quot;&gt;1&lt;/span&gt;
        &lt;span class=&quot;k&quot;&gt;end&lt;/span&gt;
      &lt;span class=&quot;k&quot;&gt;end&lt;/span&gt;
      &lt;span class=&quot;n&quot;&gt;pending_packets&lt;/span&gt;
    &lt;span class=&quot;k&quot;&gt;end&lt;/span&gt;
  &lt;span class=&quot;k&quot;&gt;end&lt;/span&gt;
&lt;span class=&quot;k&quot;&gt;end&lt;/span&gt;
&lt;/code&gt;&lt;/pre&gt;
&lt;/div&gt;

&lt;p&gt;Happy simulated target programming!&lt;/p&gt;

</description>
    </item>
    
    <item>
      <title>Ball Aerospace COSMOS 3.7.1 Released</title>
      <link>http://cosmosrb.com/news/2015/12/29/cosmos-3-7-1-released/</link>
      <pubDate>Tue, 29 Dec 2015 12:00:00 -0700</pubDate>
      <dc:creator>ryanmelt</dc:creator>
      
      
      <category>release</category>
      
      <guid isPermaLink="true">http://cosmosrb.com/news/2015/12/29/cosmos-3-7-1-released/</guid>
      <description>&lt;h3 id=&quot;bug-fixes&quot;&gt;Bug Fixes:&lt;/h3&gt;

&lt;ul&gt;
  &lt;li&gt;&lt;a href=&quot;https://github.com/BallAerospace/COSMOS/issues/228&quot;&gt;#228&lt;/a&gt; Fix typo in udp_interface&lt;/li&gt;
  &lt;li&gt;&lt;a href=&quot;https://github.com/BallAerospace/COSMOS/issues/231&quot;&gt;#231&lt;/a&gt; MACRO_APPEND with multiple items not working&lt;/li&gt;
  &lt;li&gt;&lt;a href=&quot;https://github.com/BallAerospace/COSMOS/issues/235&quot;&gt;#235&lt;/a&gt; Improve IntegerChooser and FloatChooser Validation&lt;/li&gt;
  &lt;li&gt;&lt;a href=&quot;https://github.com/BallAerospace/COSMOS/issues/236&quot;&gt;#236&lt;/a&gt; TestRunner doesn’t support status_bar&lt;/li&gt;
  &lt;li&gt;&lt;a href=&quot;https://github.com/BallAerospace/COSMOS/issues/240&quot;&gt;#240&lt;/a&gt; Make sure super() is called in all bundled conversion classes&lt;/li&gt;
  &lt;li&gt;&lt;a href=&quot;https://github.com/BallAerospace/COSMOS/issues/241&quot;&gt;#241&lt;/a&gt; Don’t reformat BLOCK data types with a conversion in Structure#formatted&lt;/li&gt;
&lt;/ul&gt;

&lt;h3 id=&quot;migration-notes-from-cosmos-36x&quot;&gt;Migration Notes from COSMOS 3.6.x:&lt;/h3&gt;

&lt;ol&gt;
  &lt;li&gt;Background task arguments are now broken out instead of being received as a single array&lt;/li&gt;
  &lt;li&gt;udp_interface now takes an optional argument for bind_address&lt;/li&gt;
  &lt;li&gt;line_graph_script has been significantly updated to support modifying plots from the script.&lt;/li&gt;
&lt;/ol&gt;
</description>
    </item>
    
    <item>
      <title>Ball Aerospace COSMOS 3.7.0 Released</title>
      <link>http://cosmosrb.com/news/2015/11/25/cosmos-3-7-0-released/</link>
      <pubDate>Wed, 25 Nov 2015 12:00:00 -0700</pubDate>
      <dc:creator>ryanmelt</dc:creator>
      
      
      <category>release</category>
      
      <guid isPermaLink="true">http://cosmosrb.com/news/2015/11/25/cosmos-3-7-0-released/</guid>
      <description>&lt;h3 id=&quot;new-features&quot;&gt;New Features:&lt;/h3&gt;

&lt;ul&gt;
  &lt;li&gt;&lt;a href=&quot;https://github.com/BallAerospace/COSMOS/issues/213&quot;&gt;#213&lt;/a&gt; Vertical Limits Bar&lt;/li&gt;
  &lt;li&gt;&lt;a href=&quot;https://github.com/BallAerospace/COSMOS/issues/214&quot;&gt;#214&lt;/a&gt; TlmGrapher show full date for plotted points&lt;/li&gt;
  &lt;li&gt;&lt;a href=&quot;https://github.com/BallAerospace/COSMOS/issues/219&quot;&gt;#219&lt;/a&gt; State Color Widget&lt;/li&gt;
  &lt;li&gt;&lt;a href=&quot;https://github.com/BallAerospace/COSMOS/issues/225&quot;&gt;#225&lt;/a&gt; Set Bind Address in UDP interface&lt;/li&gt;
&lt;/ul&gt;

&lt;h3 id=&quot;maintenance&quot;&gt;Maintenance:&lt;/h3&gt;

&lt;ul&gt;
  &lt;li&gt;&lt;a href=&quot;https://github.com/BallAerospace/COSMOS/issues/223&quot;&gt;#223&lt;/a&gt; C Extension Improvements&lt;/li&gt;
&lt;/ul&gt;

&lt;h3 id=&quot;bug-fixes&quot;&gt;Bug Fixes:&lt;/h3&gt;

&lt;ul&gt;
  &lt;li&gt;&lt;a href=&quot;https://github.com/BallAerospace/COSMOS/issues/199&quot;&gt;#199&lt;/a&gt; Investigate TlmGrapher Formatted Time Item&lt;/li&gt;
  &lt;li&gt;&lt;a href=&quot;https://github.com/BallAerospace/COSMOS/issues/211&quot;&gt;#211&lt;/a&gt; Background task with arguments not working&lt;/li&gt;
  &lt;li&gt;&lt;a href=&quot;https://github.com/BallAerospace/COSMOS/issues/217&quot;&gt;#217&lt;/a&gt; Graph Right Margin Too Small&lt;/li&gt;
&lt;/ul&gt;

&lt;h3 id=&quot;migration-notes-from-cosmos-36x&quot;&gt;Migration Notes from COSMOS 3.6.x:&lt;/h3&gt;

&lt;ol&gt;
  &lt;li&gt;Background task arguments are now broken out instead of being received as a single array&lt;/li&gt;
  &lt;li&gt;udp_interface now takes an optional argument for bind_address&lt;/li&gt;
  &lt;li&gt;line_graph_script has been significantly updated to support modifying plots from the script.&lt;/li&gt;
&lt;/ol&gt;
</description>
    </item>
    
    <item>
      <title>Ball Aerospace COSMOS 3.6.3 Released</title>
      <link>http://cosmosrb.com/news/2015/10/30/cosmos-3-6-3-released/</link>
      <pubDate>Fri, 30 Oct 2015 13:00:00 -0600</pubDate>
      <dc:creator>ryanmelt</dc:creator>
      
      
      <category>release</category>
      
      <guid isPermaLink="true">http://cosmosrb.com/news/2015/10/30/cosmos-3-6-3-released/</guid>
      <description>&lt;h3 id=&quot;new-features&quot;&gt;New Features:&lt;/h3&gt;

&lt;ul&gt;
  &lt;li&gt;&lt;a href=&quot;https://github.com/BallAerospace/COSMOS/issues/200&quot;&gt;#200&lt;/a&gt; ScriptRunner Find Dialog Does Not Cross Windows&lt;/li&gt;
  &lt;li&gt;&lt;a href=&quot;https://github.com/BallAerospace/COSMOS/issues/201&quot;&gt;#201&lt;/a&gt; Table Manager to support arbitrary inputs on State Fields&lt;/li&gt;
  &lt;li&gt;&lt;a href=&quot;https://github.com/BallAerospace/COSMOS/issues/209&quot;&gt;#209&lt;/a&gt; Add UTS Timestamp Flag to TlmGrapher Plots&lt;/li&gt;
&lt;/ul&gt;

&lt;h3 id=&quot;maintenance&quot;&gt;Maintenance:&lt;/h3&gt;

&lt;ul&gt;
  &lt;li&gt;&lt;a href=&quot;https://github.com/BallAerospace/COSMOS/issues/194&quot;&gt;#194&lt;/a&gt; Allow up to one minute for TlmViewer to start when calling display() from a script&lt;/li&gt;
  &lt;li&gt;&lt;a href=&quot;https://github.com/BallAerospace/COSMOS/issues/203&quot;&gt;#203&lt;/a&gt; load_utility should raise LoadError like load and require&lt;/li&gt;
  &lt;li&gt;&lt;a href=&quot;https://github.com/BallAerospace/COSMOS/issues/205&quot;&gt;#205&lt;/a&gt; Add testing for array and matrix&lt;/li&gt;
&lt;/ul&gt;

&lt;h3 id=&quot;bug-fixes&quot;&gt;Bug Fixes:&lt;/h3&gt;

&lt;ul&gt;
  &lt;li&gt;&lt;a href=&quot;https://github.com/BallAerospace/COSMOS/issues/191&quot;&gt;#191&lt;/a&gt; Installing COSMOS Issue on Windows 7&lt;/li&gt;
  &lt;li&gt;&lt;a href=&quot;https://github.com/BallAerospace/COSMOS/issues/193&quot;&gt;#193&lt;/a&gt; Fix ask() on linux and qt 4.6.2&lt;/li&gt;
  &lt;li&gt;&lt;a href=&quot;https://github.com/BallAerospace/COSMOS/issues/197&quot;&gt;#197&lt;/a&gt; Improve linc interface&lt;/li&gt;
&lt;/ul&gt;

&lt;h3 id=&quot;migration-notes-from-cosmos-35x&quot;&gt;Migration Notes from COSMOS 3.5.x:&lt;/h3&gt;

&lt;p&gt;None&lt;/p&gt;
</description>
    </item>
    
    <item>
      <title>COSMOS at the ATS Conference</title>
      <link>http://cosmosrb.com/news/2015/10/28/cosmos-at-ats-conference/</link>
      <pubDate>Wed, 28 Oct 2015 13:00:00 -0600</pubDate>
      <dc:creator>ryanmelt</dc:creator>
      
      
      <category>conference</category>
      
      <guid isPermaLink="true">http://cosmosrb.com/news/2015/10/28/cosmos-at-ats-conference/</guid>
      <description>&lt;p&gt;Ball Aerospace COSMOS is being featured in three papers and presentations at this years &lt;a href=&quot;http://www.cvent.com/events/2015-aerospace-testing-seminar-ats-/custom-118-518ccae66e804adb9dac56355e03868b.aspx&quot;&gt;Aerospace Testing Seminar (ATS)&lt;/a&gt; taking place at the Renaissance Los Angeles Airport Hotel October 27-29, 2015.&lt;/p&gt;

&lt;p&gt;The three papers presented are here:&lt;/p&gt;

&lt;ul&gt;
  &lt;li&gt;&lt;a href=&quot;/assets/Ball_Aerospaces_COSMOS_Open_Source_Test_System.pdf&quot;&gt;Ball Aerospace’s COSMOS Open Source Test System&lt;/a&gt;&lt;/li&gt;
  &lt;li&gt;&lt;a href=&quot;/assets/System_Level_Integration_And_Test_Leveraging_Software_Unit_Testing_Techniques.pdf&quot;&gt;System Level Integration and Test Leveraging Software Unit Testing Techniques&lt;/a&gt;&lt;/li&gt;
  &lt;li&gt;&lt;a href=&quot;/assets/The_Hidden_Benefits_of_Automated_Testing.pdf&quot;&gt;The Hidden Benefits of Automated Testing&lt;/a&gt;&lt;/li&gt;
&lt;/ul&gt;
</description>
    </item>
    
    <item>
      <title>Ball Aerospace COSMOS 3.6.2 Released</title>
      <link>http://cosmosrb.com/news/2015/08/10/cosmos-3-6-2-released/</link>
      <pubDate>Mon, 10 Aug 2015 17:00:00 -0600</pubDate>
      <dc:creator>ryanmelt</dc:creator>
      
      
      <category>release</category>
      
      <guid isPermaLink="true">http://cosmosrb.com/news/2015/08/10/cosmos-3-6-2-released/</guid>
      <description>&lt;p&gt;Huge new feature in this release: All COSMOS configuration files are now interpreted with the ERB preprocessor!  This allows you to use Ruby code within the configuration files to help build them.  You can also render partials of common information such as packet headers so you only have to define them once.  See the INST target in the updated Demo project for examples.&lt;/p&gt;

&lt;h3 id=&quot;bug-fixes&quot;&gt;Bug Fixes:&lt;/h3&gt;

&lt;ul&gt;
  &lt;li&gt;&lt;a href=&quot;https://github.com/BallAerospace/COSMOS/issues/187&quot;&gt;#187&lt;/a&gt; Must require tempfile in config_parser.rb on non-windows systems&lt;/li&gt;
&lt;/ul&gt;

&lt;h3 id=&quot;migration-notes-from-cosmos-35x&quot;&gt;Migration Notes from COSMOS 3.5.x:&lt;/h3&gt;

&lt;p&gt;None&lt;/p&gt;
</description>
    </item>
    
    <item>
      <title>Ball Aerospace COSMOS 3.6.1 Released</title>
      <link>http://cosmosrb.com/news/2015/08/10/cosmos-3-6-1-released/</link>
      <pubDate>Mon, 10 Aug 2015 13:00:00 -0600</pubDate>
      <dc:creator>ryanmelt</dc:creator>
      
      
      <category>release</category>
      
      <guid isPermaLink="true">http://cosmosrb.com/news/2015/08/10/cosmos-3-6-1-released/</guid>
      <description>&lt;h3 id=&quot;bug-fixes&quot;&gt;Bug Fixes:&lt;/h3&gt;

&lt;ul&gt;
  &lt;li&gt;&lt;a href=&quot;https://github.com/BallAerospace/COSMOS/issues/185&quot;&gt;#185&lt;/a&gt; target.txt order not being preserved&lt;/li&gt;
&lt;/ul&gt;

&lt;h3 id=&quot;migration-notes-from-cosmos-35x&quot;&gt;Migration Notes from COSMOS 3.5.x:&lt;/h3&gt;

&lt;p&gt;None&lt;/p&gt;
</description>
    </item>
    
    <item>
      <title>Ball Aerospace COSMOS 3.6.0 Released</title>
      <link>http://cosmosrb.com/news/2015/08/07/cosmos-3-6-0-released/</link>
      <pubDate>Fri, 07 Aug 2015 13:00:00 -0600</pubDate>
      <dc:creator>ryanmelt</dc:creator>
      
      
      <category>release</category>
      
      <guid isPermaLink="true">http://cosmosrb.com/news/2015/08/07/cosmos-3-6-0-released/</guid>
      <description>&lt;p&gt;Huge new feature in this release: All COSMOS configuration files are now interpreted with the ERB preprocessor!  This allows you to use Ruby code within the configuration files to help build them.  You can also render partials of common information such as packet headers so you only have to define them once.  See the INST target in the updated Demo project for examples.&lt;/p&gt;

&lt;h3 id=&quot;bug-fixes&quot;&gt;Bug Fixes:&lt;/h3&gt;

&lt;ul&gt;
  &lt;li&gt;&lt;a href=&quot;https://github.com/BallAerospace/COSMOS/issues/168&quot;&gt;#168&lt;/a&gt; Select unreliably unblocks when closing sockets on linux&lt;/li&gt;
  &lt;li&gt;&lt;a href=&quot;https://github.com/BallAerospace/COSMOS/issues/177&quot;&gt;#177&lt;/a&gt; MACRO_APPEND in descending order is broken&lt;/li&gt;
  &lt;li&gt;&lt;a href=&quot;https://github.com/BallAerospace/COSMOS/issues/179&quot;&gt;#179&lt;/a&gt; ScriptRunnerFrame Context Menu Crash&lt;/li&gt;
  &lt;li&gt;&lt;a href=&quot;https://github.com/BallAerospace/COSMOS/issues/182&quot;&gt;#182&lt;/a&gt; Overriding LOG_WRITERS in cmd_tlm_server.txt can cause issues&lt;/li&gt;
&lt;/ul&gt;

&lt;h3 id=&quot;new-features&quot;&gt;New Features:&lt;/h3&gt;

&lt;ul&gt;
  &lt;li&gt;&lt;a href=&quot;https://github.com/BallAerospace/COSMOS/issues170&quot;&gt;#170&lt;/a&gt; Consider supporting a preprocessor over COSMOS config files&lt;/li&gt;
  &lt;li&gt;&lt;a href=&quot;https://github.com/BallAerospace/COSMOS/issues/171&quot;&gt;#171&lt;/a&gt; Script Runner should have file open and save GUI dialogs&lt;/li&gt;
  &lt;li&gt;&lt;a href=&quot;https://github.com/BallAerospace/COSMOS/issues/174&quot;&gt;#174&lt;/a&gt; Add View in Command Sender in Server&lt;/li&gt;
&lt;/ul&gt;

&lt;h3 id=&quot;maintenance&quot;&gt;Maintenance:&lt;/h3&gt;

&lt;ul&gt;
  &lt;li&gt;&lt;a href=&quot;https://github.com/BallAerospace/COSMOS/issues/80&quot;&gt;#80&lt;/a&gt; Investigate performance of nonblocking IO without exceptions&lt;/li&gt;
&lt;/ul&gt;

&lt;h3 id=&quot;migration-notes-from-cosmos-35x&quot;&gt;Migration Notes from COSMOS 3.5.x:&lt;/h3&gt;

&lt;p&gt;None&lt;/p&gt;
</description>
    </item>
    
    <item>
      <title>Ball Aerospace COSMOS 3.5.3 Released</title>
      <link>http://cosmosrb.com/news/2015/07/14/cosmos-3-5-3-released/</link>
      <pubDate>Tue, 14 Jul 2015 13:00:00 -0600</pubDate>
      <dc:creator>ryanmelt</dc:creator>
      
      
      <category>release</category>
      
      <guid isPermaLink="true">http://cosmosrb.com/news/2015/07/14/cosmos-3-5-3-released/</guid>
      <description>&lt;h3 id=&quot;bug-fixes&quot;&gt;Bug Fixes:&lt;/h3&gt;

&lt;ul&gt;
  &lt;li&gt;&lt;a href=&quot;https://github.com/BallAerospace/COSMOS/issues/169&quot;&gt;#169&lt;/a&gt; Make windows bat files support running outside of the current directory&lt;/li&gt;
&lt;/ul&gt;

&lt;h3 id=&quot;new-features&quot;&gt;New Features:&lt;/h3&gt;

&lt;ul&gt;
  &lt;li&gt;N/A&lt;/li&gt;
&lt;/ul&gt;

&lt;h3 id=&quot;maintenance&quot;&gt;Maintenance:&lt;/h3&gt;

&lt;ul&gt;
  &lt;li&gt;N/A&lt;/li&gt;
&lt;/ul&gt;

&lt;h3 id=&quot;migration-notes-from-cosmos-342&quot;&gt;Migration Notes from COSMOS 3.4.2:&lt;/h3&gt;

&lt;p&gt;The launcher scripts and .bat files that live in the COSMOS project tools folder have been updated to be easier to maintain and to ensure that the user always sees some sort of error message if a problem occurs starting a tool. All users should copy the new files from the tools folder in the COSMOS demo folder into their projects as part of the upgrade to COSMOS 3.5.1&lt;/p&gt;

&lt;p&gt;COSMOS now disables reverse DNS lookups by default because they can take a long time in some environments. If you still want to see hostnames when someone connects to a TCP/IP server interface/router then you will need to add ENABLE_DNS to your system.txt file.&lt;/p&gt;
</description>
    </item>
    
    <item>
      <title>Ball Aerospace COSMOS 3.5.2 Released</title>
      <link>http://cosmosrb.com/news/2015/07/14/cosmos-3-5-2-released/</link>
      <pubDate>Tue, 14 Jul 2015 13:00:00 -0600</pubDate>
      <dc:creator>ryanmelt</dc:creator>
      
      
      <category>release</category>
      
      <guid isPermaLink="true">http://cosmosrb.com/news/2015/07/14/cosmos-3-5-2-released/</guid>
      <description>&lt;h3 id=&quot;bug-fixes&quot;&gt;Bug Fixes:&lt;/h3&gt;

&lt;ul&gt;
  &lt;li&gt;&lt;a href=&quot;https://github.com/BallAerospace/COSMOS/issues/167&quot;&gt;#167&lt;/a&gt; Use updated url for wkhtmltopdf downloads&lt;/li&gt;
&lt;/ul&gt;

&lt;h3 id=&quot;new-features&quot;&gt;New Features:&lt;/h3&gt;

&lt;ul&gt;
  &lt;li&gt;&lt;a href=&quot;https://github.com/BallAerospace/COSMOS/pull/166&quot;&gt;#166&lt;/a&gt; Add install script for Ubuntu&lt;/li&gt;
&lt;/ul&gt;

&lt;h3 id=&quot;maintenance&quot;&gt;Maintenance:&lt;/h3&gt;

&lt;ul&gt;
  &lt;li&gt;N/A&lt;/li&gt;
&lt;/ul&gt;

&lt;h3 id=&quot;migration-notes-from-cosmos-342&quot;&gt;Migration Notes from COSMOS 3.4.2:&lt;/h3&gt;

&lt;p&gt;The launcher scripts and .bat files that live in the COSMOS project tools folder have been updated to be easier to maintain and to ensure that the user always sees some sort of error message if a problem occurs starting a tool. All users should copy the new files from the tools folder in the COSMOS demo folder into their projects as part of the upgrade to COSMOS 3.5.1&lt;/p&gt;

&lt;p&gt;COSMOS now disables reverse DNS lookups by default because they can take a long time in some environments. If you still want to see hostnames when someone connects to a TCP/IP server interface/router then you will need to add ENABLE_DNS to your system.txt file.&lt;/p&gt;
</description>
    </item>
    
    <item>
      <title>Ball Aerospace COSMOS 3.5.1 Released</title>
      <link>http://cosmosrb.com/news/2015/07/08/cosmos-3-5-1-released/</link>
      <pubDate>Wed, 08 Jul 2015 13:00:00 -0600</pubDate>
      <dc:creator>jmthomas</dc:creator>
      
      
      <category>release</category>
      
      <guid isPermaLink="true">http://cosmosrb.com/news/2015/07/08/cosmos-3-5-1-released/</guid>
      <description>&lt;p&gt;This release fixes a bug and completes the installation scripts for linux/mac.&lt;/p&gt;

&lt;h3 id=&quot;bug-fixes&quot;&gt;Bug Fixes:&lt;/h3&gt;

&lt;ul&gt;
  &lt;li&gt;&lt;a href=&quot;https://github.com/BallAerospace/COSMOS/pull/165&quot;&gt;#165&lt;/a&gt; Change launch_tool to tool_launch in Launcher&lt;/li&gt;
&lt;/ul&gt;

&lt;h3 id=&quot;new-features&quot;&gt;New Features:&lt;/h3&gt;

&lt;ul&gt;
  &lt;li&gt;N/A&lt;/li&gt;
&lt;/ul&gt;

&lt;h3 id=&quot;maintenance&quot;&gt;Maintenance:&lt;/h3&gt;

&lt;ul&gt;
  &lt;li&gt;&lt;a href=&quot;https://github.com/BallAerospace/COSMOS/issues/102&quot;&gt;#102&lt;/a&gt; Create Installation Scripts&lt;/li&gt;
&lt;/ul&gt;

&lt;h3 id=&quot;migration-notes-from-cosmos-342&quot;&gt;Migration Notes from COSMOS 3.4.2:&lt;/h3&gt;

&lt;p&gt;The launcher scripts and .bat files that live in the COSMOS project tools folder have been updated to be easier to maintain and to ensure that the user always sees some sort of error message if a problem occurs starting a tool. All users should copy the new files from the tools folder in the COSMOS demo folder into their projects as part of the upgrade to COSMOS 3.5.1&lt;/p&gt;

&lt;p&gt;COSMOS now disables reverse DNS lookups by default because they can take a long time in some environments. If you still want to see hostnames when someone connects to a TCP/IP server interface/router then you will need to add ENABLE_DNS to your system.txt file.&lt;/p&gt;
</description>
    </item>
    
    <item>
      <title>Ball Aerospace COSMOS 3.5.0 Released</title>
      <link>http://cosmosrb.com/news/2015/06/22/cosmos-3-5-0-released/</link>
      <pubDate>Mon, 22 Jun 2015 13:00:00 -0600</pubDate>
      <dc:creator>ryanmelt</dc:creator>
      
      
      <category>release</category>
      
      <guid isPermaLink="true">http://cosmosrb.com/news/2015/06/22/cosmos-3-5-0-released/</guid>
      <description>&lt;p&gt;This release contains a lot of new functionality and a key new feature:  The ability to create new COSMOS targets and tools as reusable gems!  This will hopefully allow the open source community to create sharable configuration for a large amount of hardware and allow for community generated tools to be easily integrated.&lt;/p&gt;

&lt;h3 id=&quot;bug-fixes&quot;&gt;Bug Fixes:&lt;/h3&gt;

&lt;ul&gt;
  &lt;li&gt;&lt;a href=&quot;https://github.com/BallAerospace/COSMOS/issues/153&quot;&gt;#153&lt;/a&gt; set_tlm should support settings strings with spaces using the normal syntax&lt;/li&gt;
  &lt;li&gt;&lt;a href=&quot;https://github.com/BallAerospace/COSMOS/issues/155&quot;&gt;#155&lt;/a&gt; Default to not performing DNS lookups&lt;/li&gt;
&lt;/ul&gt;

&lt;h3 id=&quot;new-features&quot;&gt;New Features:&lt;/h3&gt;

&lt;ul&gt;
  &lt;li&gt;&lt;a href=&quot;https://github.com/BallAerospace/COSMOS/issues/25&quot;&gt;#25&lt;/a&gt; Warn users if reading a packet log uses the latest instead of the version specified in the file header&lt;/li&gt;
  &lt;li&gt;&lt;a href=&quot;https://github.com/BallAerospace/COSMOS/issues/106&quot;&gt;#106&lt;/a&gt; Allow the server to run headless&lt;/li&gt;
  &lt;li&gt;&lt;a href=&quot;https://github.com/BallAerospace/COSMOS/issues/109&quot;&gt;#109&lt;/a&gt; Cmd value api&lt;/li&gt;
  &lt;li&gt;&lt;a href=&quot;https://github.com/BallAerospace/COSMOS/issues/129&quot;&gt;#129&lt;/a&gt; Script Runner doesn’t syntax highlight module namespacing&lt;/li&gt;
  &lt;li&gt;&lt;a href=&quot;https://github.com/BallAerospace/COSMOS/issues/133&quot;&gt;#133&lt;/a&gt; Add sound to COSMOS alerts&lt;/li&gt;
  &lt;li&gt;&lt;a href=&quot;https://github.com/BallAerospace/COSMOS/issues/138&quot;&gt;#138&lt;/a&gt; Limits Monitor should show what is stale&lt;/li&gt;
  &lt;li&gt;&lt;a href=&quot;https://github.com/BallAerospace/COSMOS/issues/142&quot;&gt;#142&lt;/a&gt; Support gem based targets and tools&lt;/li&gt;
  &lt;li&gt;&lt;a href=&quot;https://github.com/BallAerospace/COSMOS/issues/144&quot;&gt;#144&lt;/a&gt; Never have nothing happen when trying to launch a tool&lt;/li&gt;
  &lt;li&gt;&lt;a href=&quot;https://github.com/BallAerospace/COSMOS/issues/152&quot;&gt;#152&lt;/a&gt; Provide a method to retrieve current suite/group/case in TestRunner&lt;/li&gt;
  &lt;li&gt;&lt;a href=&quot;https://github.com/BallAerospace/COSMOS/issues/157&quot;&gt;#157&lt;/a&gt; Launcher support command line options in combobox&lt;/li&gt;
  &lt;li&gt;&lt;a href=&quot;https://github.com/BallAerospace/COSMOS/issues/163&quot;&gt;#163&lt;/a&gt; Allow message_box to display buttons vertically&lt;/li&gt;
&lt;/ul&gt;

&lt;h3 id=&quot;maintenance&quot;&gt;Maintenance:&lt;/h3&gt;

&lt;ul&gt;
  &lt;li&gt;&lt;a href=&quot;https://github.com/BallAerospace/COSMOS/issues/131&quot;&gt;#131&lt;/a&gt; Consolidate Find/Replace logic in the FindReplaceDialog&lt;/li&gt;
  &lt;li&gt;&lt;a href=&quot;https://github.com/BallAerospace/COSMOS/issues/137&quot;&gt;#137&lt;/a&gt; Improve Server message log performance&lt;/li&gt;
  &lt;li&gt;&lt;a href=&quot;https://github.com/BallAerospace/COSMOS/issues/142&quot;&gt;#142&lt;/a&gt; Improve Windows Installer bat file&lt;/li&gt;
  &lt;li&gt;&lt;a href=&quot;https://github.com/BallAerospace/COSMOS/issues/146&quot;&gt;#146&lt;/a&gt; Need support for additional non-standard serial baud rates&lt;/li&gt;
  &lt;li&gt;&lt;a href=&quot;https://github.com/BallAerospace/COSMOS/issues/150&quot;&gt;#150&lt;/a&gt; Improve Win32 serial driver performance&lt;/li&gt;
&lt;/ul&gt;

&lt;h3 id=&quot;migration-notes-from-cosmos-342&quot;&gt;Migration Notes from COSMOS 3.4.2:&lt;/h3&gt;

&lt;p&gt;The launcher scripts and .bat files that live in the COSMOS project tools folder have been updated to be easier to maintain and to ensure that the user always sees some sort of error message if a problem occurs starting a tool.  All users should copy the new files from the tools folder in the COSMOS demo folder into their projects as part of the upgrade to COSMOS 3.5.0&lt;/p&gt;

&lt;p&gt;COSMOS now disables reverse DNS lookups by default because they can take a long time in some environments.  If you still want to see hostnames when someone connects to a TCP/IP server interface/router then you will need to add ENABLE_DNS to your system.txt file.&lt;/p&gt;
</description>
    </item>
    
    <item>
      <title>Ball Aerospace COSMOS 3.4.2 Released</title>
      <link>http://cosmosrb.com/news/2015/05/08/cosmos-3-4-2-released/</link>
      <pubDate>Fri, 08 May 2015 13:00:00 -0600</pubDate>
      <dc:creator>ryanmelt</dc:creator>
      
      
      <category>release</category>
      
      <guid isPermaLink="true">http://cosmosrb.com/news/2015/05/08/cosmos-3-4-2-released/</guid>
      <description>&lt;h3 id=&quot;issues&quot;&gt;Issues:&lt;/h3&gt;

&lt;ul&gt;
  &lt;li&gt;&lt;a href=&quot;https://github.com/BallAerospace/COSMOS/issues/123&quot;&gt;#123&lt;/a&gt; TestRunner command line option to launch a test automatically&lt;/li&gt;
  &lt;li&gt;&lt;a href=&quot;https://github.com/BallAerospace/COSMOS/issues/125&quot;&gt;#125&lt;/a&gt; Fix COSMOS issues for qtbindings 4.8.6.2&lt;/li&gt;
  &lt;li&gt;&lt;a href=&quot;https://github.com/BallAerospace/COSMOS/issues/126&quot;&gt;#126&lt;/a&gt; COSMOS GUI Chooser updates&lt;/li&gt;
&lt;/ul&gt;

&lt;h3 id=&quot;migration-notes-from-cosmos-33x-or-34x&quot;&gt;Migration Notes from COSMOS 3.3.x or 3.4.x:&lt;/h3&gt;

&lt;p&gt;COSMOS 3.4.2 requires qtbindings 4.8.6.2. You must also update qtbindings when installing this release. Also note that earlier versions of COSMOS will not work with qtbindings 4.8.6.2. All users are strongly recommended to update both gems.&lt;/p&gt;
</description>
    </item>
    
    <item>
      <title>Ball Aerospace COSMOS 3.4.1 Released</title>
      <link>http://cosmosrb.com/news/2015/05/01/cosmos-3-4-1-released/</link>
      <pubDate>Fri, 01 May 2015 13:00:00 -0600</pubDate>
      <dc:creator>ryanmelt</dc:creator>
      
      
      <category>release</category>
      
      <guid isPermaLink="true">http://cosmosrb.com/news/2015/05/01/cosmos-3-4-1-released/</guid>
      <description>&lt;h3 id=&quot;issues&quot;&gt;Issues:&lt;/h3&gt;

&lt;ul&gt;
  &lt;li&gt;&lt;a href=&quot;https://github.com/BallAerospace/COSMOS/issues/121&quot;&gt;#121&lt;/a&gt; BinaryAccessor write crashes with negative bit sizes&lt;/li&gt;
&lt;/ul&gt;

&lt;h3 id=&quot;migration-notes-from-cosmos-33x&quot;&gt;Migration Notes from COSMOS 3.3.x:&lt;/h3&gt;

&lt;p&gt;None&lt;/p&gt;

&lt;p&gt;Note: COSMOS 3.4.0 has a serious regression when writing to variably sized packets. Please upgrade to 3.4.1 immediately if you are using 3.4.0.&lt;/p&gt;
</description>
    </item>
    
    <item>
      <title>Ball Aerospace COSMOS 3.4.0 Released</title>
      <link>http://cosmosrb.com/news/2015/04/27/cosmos-3-4-0-released/</link>
      <pubDate>Mon, 27 Apr 2015 13:00:00 -0600</pubDate>
      <dc:creator>ryanmelt</dc:creator>
      
      
      <category>release</category>
      
      <guid isPermaLink="true">http://cosmosrb.com/news/2015/04/27/cosmos-3-4-0-released/</guid>
      <description>&lt;h3 id=&quot;issues&quot;&gt;Issues:&lt;/h3&gt;

&lt;ul&gt;
  &lt;li&gt;&lt;a href=&quot;https://github.com/BallAerospace/COSMOS/issues/23&quot;&gt;#23&lt;/a&gt; Handbook Creator User’s Guide Mode&lt;/li&gt;
  &lt;li&gt;&lt;a href=&quot;https://github.com/BallAerospace/COSMOS/issues/72&quot;&gt;#72&lt;/a&gt; Refactor binary_accessor&lt;/li&gt;
  &lt;li&gt;&lt;a href=&quot;https://github.com/BallAerospace/COSMOS/issues/101&quot;&gt;#101&lt;/a&gt; Support Ruby 2.2 and 64-bit Ruby on Windows&lt;/li&gt;
  &lt;li&gt;&lt;a href=&quot;https://github.com/BallAerospace/COSMOS/issues/104&quot;&gt;#104&lt;/a&gt; CmdTlmServer Loading Tmp &amp;amp; SVN Conflict Files&lt;/li&gt;
  &lt;li&gt;&lt;a href=&quot;https://github.com/BallAerospace/COSMOS/issues/107&quot;&gt;#107&lt;/a&gt; Remove truthy and falsey from specs&lt;/li&gt;
  &lt;li&gt;&lt;a href=&quot;https://github.com/BallAerospace/COSMOS/issues/110&quot;&gt;#110&lt;/a&gt; Optimize TlmGrapher&lt;/li&gt;
  &lt;li&gt;&lt;a href=&quot;https://github.com/BallAerospace/COSMOS/issues/111&quot;&gt;#111&lt;/a&gt; Protect Interface Thread Stop from AutoReconnect&lt;/li&gt;
  &lt;li&gt;&lt;a href=&quot;https://github.com/BallAerospace/COSMOS/issues/114&quot;&gt;#114&lt;/a&gt; Refactor Cosmos::Script module&lt;/li&gt;
  &lt;li&gt;&lt;a href=&quot;https://github.com/BallAerospace/COSMOS/issues/118&quot;&gt;#118&lt;/a&gt; Allow PacketViewer to hide ignored items&lt;/li&gt;
&lt;/ul&gt;

&lt;h3 id=&quot;migration-notes-from-cosmos-33x&quot;&gt;Migration Notes from COSMOS 3.3.x:&lt;/h3&gt;

&lt;p&gt;None&lt;/p&gt;
</description>
    </item>
    
    <item>
      <title>COSMOS BinaryAccessor#write C Extension</title>
      <link>http://cosmosrb.com/news/2015/04/06/cosmos-c-extension/</link>
      <pubDate>Mon, 06 Apr 2015 13:00:00 -0600</pubDate>
      <dc:creator>jmthomas</dc:creator>
      
      
      <category>post</category>
      
      <guid isPermaLink="true">http://cosmosrb.com/news/2015/04/06/cosmos-c-extension/</guid>
      <description>&lt;h2 id=&quot;how-i-created-a-cosmos-c-extension&quot;&gt;How I created a COSMOS C Extension&lt;/h2&gt;

&lt;p&gt;The COSMOS framework has several &lt;a href=&quot;https://github.com/BallAerospace/COSMOS/tree/master/ext/cosmos/ext&quot;&gt;C extensions&lt;/a&gt; created to increase performance. One critical piece that was created early on is the extension to the &lt;a href=&quot;https://github.com/BallAerospace/COSMOS/blob/master/lib/cosmos/packets/binary_accessor.rb&quot;&gt;BinaryAccessor&lt;/a&gt; class. This allows for increased performance when reading items from binary packets which is the most common operation in the COSMOS system. I created a COSMOS &lt;a href=&quot;https://github.com/BallAerospace/COSMOS/tree/master/test/performance&quot;&gt;performance configuration&lt;/a&gt; which spawns 30 fake targets and attempts to send commands to them as fast as possible. Sending commands exercies the write portion of BinaryAccessor and profiling showed this was now becoming a bottleneck. Therefore I set out to port the write method to the existing C extension.&lt;/p&gt;

&lt;p&gt;The fact that &lt;a href=&quot;https://github.com/ryanatball&quot;&gt;Ryan&lt;/a&gt; had already implemented the read method as a C extension gave me a huge head start. I first copied all the Ruby code directly into the C extension so I could try to translate it line by line. Initially if I didn’t know how to do the translation I would just comment it out and see how much I could compile. A nice way to do this in C code is use &lt;code class=&quot;highlighter-rouge&quot;&gt;#if 0 ... #endif&lt;/code&gt;. I also copied the read method signature and locals since the methods are similar. Before I get to far into the guts I should note that this effort relied on a very comprehensive &lt;a href=&quot;https://github.com/BallAerospace/COSMOS/blob/master/spec/packets/binary_accessor_spec.rb&quot;&gt;spec&lt;/a&gt; or I would have had no idea if I was successful.&lt;/p&gt;

&lt;p&gt;Once I implemented the initial parameter checking I dove into the String and Block (binary string) handling portion of the write method. The write method modifies the given buffer by writing a String or Block into it. I started with Google and found &lt;a href=&quot;http://clalance.blogspot.com/2011/01/writing-ruby-extensions-in-c-part-8.html&quot;&gt;Chris Lalancette’s&lt;/a&gt; post and this excellent write-up on &lt;a href=&quot;http://silverhammermba.github.io/emberb/c&quot;&gt;The Ruby C API&lt;/a&gt;. I also cloned &lt;a href=&quot;https://github.com/ruby/ruby&quot;&gt;ruby&lt;/a&gt; itself and went directly to the &lt;a href=&quot;https://github.com/ruby/ruby/blob/trunk/string.c&quot;&gt;code&lt;/a&gt;. I found the code a little difficult to follow but the important thing to remember is if the method is NOT delcared static then you can use it in your C extension. I ended up using &lt;code class=&quot;highlighter-rouge&quot;&gt;rb_str_concat&lt;/code&gt; to add to the buffer and &lt;code class=&quot;highlighter-rouge&quot;&gt;rb_str_update&lt;/code&gt; to directly modify the buffer.&lt;/p&gt;

&lt;div class=&quot;note warning&quot;&gt;
  &lt;h5&gt;Modifying Ruby strings&lt;/h5&gt;
  &lt;p&gt;If you directly modify the Ruby string buffer in a C extension with memcpy, memmove, or memset (after getting a pointer with RSTRING_PTR), you need to tell the Ruby runtime with the rb_str_modify method. Calling Ruby's methods like rb_str_update automatically handles this for you.&lt;/p&gt;
&lt;/div&gt;

&lt;p&gt;Another issue I ran into was the existing Ruby code was calling &lt;code class=&quot;highlighter-rouge&quot;&gt;to_s&lt;/code&gt; on the input value to ensure it was a String. In the C extension you can check for a type using &lt;code class=&quot;highlighter-rouge&quot;&gt;RB_TYPE_P(value, T_STRING)&lt;/code&gt; where value is a unknown Ruby VALUE instance and T_STRING can be any number of Ruby types. If the value was not a Ruby String I used &lt;code class=&quot;highlighter-rouge&quot;&gt;rb_funcall&lt;/code&gt; to directly call the Ruby runtime and call the &lt;code class=&quot;highlighter-rouge&quot;&gt;to_s&lt;/code&gt; method. If you are unable to find an appropriate method in the C library to do what you want, this is the way to use Ruby from within your C extension.&lt;/p&gt;

&lt;p&gt;Next I started to tackle the writing of signed and unsigned integers. COSMOS supports overflow of integers by either truncating a passed in value, saturating to the high or low, or raising an error. So I implemented a &lt;code class=&quot;highlighter-rouge&quot;&gt;check_overflow&lt;/code&gt; method in C to handle this logic. This code was very difficult to get right because of the size of the values involved. Since COSMOS handles integers of any size, I had to create Ruby Bignum constants to perform the comparisons. This involved another dive into the Ruby source to understand &lt;a href=&quot;https://github.com/ruby/ruby/blob/trunk/bignum.c&quot;&gt;bignum.c&lt;/a&gt;. One of the tricks was to create Ruby Constants up front in the Initialization routine so I wasn’t constantly recalulating Bignums for comparison. COSMOS also handles bitfields so those values I generate dynamically using &lt;code class=&quot;highlighter-rouge&quot;&gt;rb_big_pow&lt;/code&gt; and &lt;code class=&quot;highlighter-rouge&quot;&gt;rb_bit_minus&lt;/code&gt;. I also created a &lt;code class=&quot;highlighter-rouge&quot;&gt;TO_BIGNUM&lt;/code&gt; macro which converts Fixnum to Bignum so all the math uses Bignum methods. I could then use the &lt;code class=&quot;highlighter-rouge&quot;&gt;rb_big_cmp&lt;/code&gt; to compare the given value with the appropriate minimum and maximum values.&lt;/p&gt;

&lt;p&gt;The bitfield logic was the most complex to convert to C. This required a lot of C printfs and Ruby puts at each step of the way to ensure all the intermediary calculations were matching up. COSMOS supports big and little endian data buffers so I had to ensure the bytes were reversed and shifted as necessary before finally writing them back to the buffer. Again the &lt;code class=&quot;highlighter-rouge&quot;&gt;rb_str_modify&lt;/code&gt; function is called to notify the Ruby runtime that the buffer has been changed.&lt;/p&gt;

&lt;p&gt;The floating point values were probably the easiest because I simply called &lt;code class=&quot;highlighter-rouge&quot;&gt;RFLOAT_VALUE(value)&lt;/code&gt; to get the double value of the passed in Ruby value. At this point I was able to successfully run the full spec. However, once I ran the entire COSMOS spec suite I hit a failure on a simple write call in api_spec.rb. I determined the spec was trying to send an integer value where there was a floating point value defined. The old Ruby code simply converted this value inline but I was calling &lt;code class=&quot;highlighter-rouge&quot;&gt;RFLOAT_VALUE(value)&lt;/code&gt; which ASSUMES the value is a float. I updated the binary_accessor_spec.rb to capture this failure and also noted a similar issue in the integer logic. The Ruby code was calling &lt;code class=&quot;highlighter-rouge&quot;&gt;value = Integer(value)&lt;/code&gt; for integers and &lt;code class=&quot;highlighter-rouge&quot;&gt;value = Float(value)&lt;/code&gt; for floats. This not only handles the case of passing an integer value when you want to write a float, it also handles truncating a float to an integer and even handles parsing a String which contains a numeric value. When you have a tremendous amount of work being done by Ruby you are best to fall back to &lt;code class=&quot;highlighter-rouge&quot;&gt;rb_funcall&lt;/code&gt;. But how to call the &lt;code class=&quot;highlighter-rouge&quot;&gt;Integer()&lt;/code&gt; method which doesn’t appear to have a receiver. Remember that if a method doesn’t appear to have a receiver it’s probably being called on Kernel which is &lt;a href=&quot;http://www.rubydoc.info/stdlib/core/Kernel#Integer-instance_method&quot;&gt;exactly the case&lt;/a&gt;. Thus I call it with &lt;code class=&quot;highlighter-rouge&quot;&gt;value = rb_funcall(rb_mKernel, rb_intern(&quot;Float&quot;), 1, value);&lt;/code&gt;. (NOTE: I also discovered I could call the method passing ‘self’ instead of rb_mKernel but using Kernel felt more explicit).&lt;/p&gt;

&lt;p&gt;At this point I refactored to combine some of the functionality in the read method with the new write method. I probably could have done more refactoring but refactoring C code just isn’t as much fun as refactoring Ruby code. Once I completed the refactor I wanted to benchmark my new C extension to determine how much faster (or slower?) I made it. I love the &lt;a href=&quot;https://github.com/evanphx/benchmark-ips&quot;&gt;benchmark-ips&lt;/a&gt; gem as it benchmarks iterations per second and automatically determines how many times to run the code to get good data. But I didn’t want to re-write our existing specs to support using this gem so I looked into how to integrate it with RSpec. It turns out this is all that was needed in our spec_helper.rb:&lt;/p&gt;

&lt;p&gt;&lt;code class=&quot;highlighter-rouge&quot;&gt;if ENV.key?(&quot;BENCHMARK&quot;)
    c.around(:each) do |example|
      Benchmark.ips do |x|
        x.report(example.metadata[:full_description]) do
          example.run
        end
      end
    end
  end
&lt;/code&gt;&lt;/p&gt;

&lt;p&gt;Benchmark-ips works by calculating the number of runs to get interesting data and then running the code in question. Thus defining BENCHMARK in the environment makes the specs run EXTREMELY slow. I used the ability of RSpec to filter only the examples I wanted to benchmark with the -e option:&lt;/p&gt;

&lt;p&gt;&lt;code class=&quot;highlighter-rouge&quot;&gt;rspec spec/packets/binary_accesor_spec.rb -e &quot;write only&quot;&lt;/code&gt;&lt;/p&gt;

&lt;p&gt;Running this in master and then in my C-extension branch I calculated the difference in iterations and then filtered out all the “complains” (raise an exception) and “overflow” test cases to focus on just the tests which write values. The average improvement was 1.3x. Not quite as awesome as I was hoping for but an improvement in an area that is performance sensitive. I suspected I could get additional performance if I optimized the check_overflow method to not always use Bignums and to do Fixnum comparisons if possible. However, this did not yield any optimizations so I backed out the change.&lt;/p&gt;

&lt;p&gt;At this point I submitted the &lt;a href=&quot;https://github.com/BallAerospace/COSMOS/pull/103&quot;&gt;pull request&lt;/a&gt; which broke the Travis build. &lt;a href=&quot;https://github.com/ryanatball&quot;&gt;Ryan&lt;/a&gt; then added a patch that corrected all my issues and the build passed. I re-benchmarked his changes and overall the results were actually slightly faster on average so the pull request was merged.&lt;/p&gt;

&lt;p&gt;Enjoy a faster COSMOS write routine!&lt;/p&gt;

</description>
    </item>
    
    <item>
      <title>Ball Aerospace COSMOS 3.3.3 Released</title>
      <link>http://cosmosrb.com/news/2015/03/23/cosmos-3-3-3-released/</link>
      <pubDate>Mon, 23 Mar 2015 13:00:00 -0600</pubDate>
      <dc:creator>ryanmelt</dc:creator>
      
      
      <category>release</category>
      
      <guid isPermaLink="true">http://cosmosrb.com/news/2015/03/23/cosmos-3-3-3-released/</guid>
      <description>&lt;h3 id=&quot;issues&quot;&gt;Issues:&lt;/h3&gt;

&lt;ul&gt;
  &lt;li&gt;&lt;a href=&quot;https://github.com/BallAerospace/COSMOS/issues/93&quot;&gt;#93&lt;/a&gt; Derived items that return arrays are not formatted to strings bug&lt;/li&gt;
  &lt;li&gt;&lt;a href=&quot;https://github.com/BallAerospace/COSMOS/issues/94&quot;&gt;#94&lt;/a&gt; JsonDRb retry if first attempt hits a closed socket bug&lt;/li&gt;
  &lt;li&gt;&lt;a href=&quot;https://github.com/BallAerospace/COSMOS/issues/96&quot;&gt;#96&lt;/a&gt; Make max lines written to output a variable in ScriptRunnerFrame enhancement&lt;/li&gt;
  &lt;li&gt;&lt;a href=&quot;https://github.com/BallAerospace/COSMOS/issues/99&quot;&gt;#99&lt;/a&gt; Increase Block Count in DataViewer&lt;/li&gt;
&lt;/ul&gt;

&lt;h3 id=&quot;migration-notes-from-cosmos-32x&quot;&gt;Migration Notes from COSMOS 3.2.x:&lt;/h3&gt;

&lt;p&gt;System.telemetry.target_names and System.commands.target_names no longer contain the ‘UNKNOWN’ target.&lt;/p&gt;
</description>
    </item>
    
    <item>
      <title>Ball Aerospace COSMOS 3.3.1 - Startup Cheetah</title>
      <link>http://cosmosrb.com/news/2015/03/19/cosmos-3-3-1-released/</link>
      <pubDate>Thu, 19 Mar 2015 13:00:00 -0600</pubDate>
      <dc:creator>ryanmelt</dc:creator>
      
      
      <category>release</category>
      
      <guid isPermaLink="true">http://cosmosrb.com/news/2015/03/19/cosmos-3-3-1-released/</guid>
      <description>&lt;p&gt;COSMOS first-time startup speed is now 16 times faster - hence this release is codenamed “Startup Cheetah”. Enjoy!&lt;/p&gt;

&lt;h3 id=&quot;issues&quot;&gt;Issues:&lt;/h3&gt;

&lt;ul&gt;
  &lt;li&gt;&lt;a href=&quot;https://github.com/BallAerospace/COSMOS/issues/91&quot;&gt;#91&lt;/a&gt; Add mutex around creation of System.instance&lt;/li&gt;
  &lt;li&gt;&lt;a href=&quot;https://github.com/BallAerospace/COSMOS/issues/89&quot;&gt;#89&lt;/a&gt; Reduce maximum block count from 10000 to 100 everywhere&lt;/li&gt;
  &lt;li&gt;&lt;a href=&quot;https://github.com/BallAerospace/COSMOS/issues/87&quot;&gt;#87&lt;/a&gt; MACRO doesn’t support more than one item&lt;/li&gt;
  &lt;li&gt;&lt;a href=&quot;https://github.com/BallAerospace/COSMOS/issues/85&quot;&gt;#85&lt;/a&gt; Replace use of DL with Fiddle&lt;/li&gt;
  &lt;li&gt;&lt;a href=&quot;https://github.com/BallAerospace/COSMOS/issues/82&quot;&gt;#82&lt;/a&gt; Improve COSMOS startup speed&lt;/li&gt;
  &lt;li&gt;&lt;a href=&quot;https://github.com/BallAerospace/COSMOS/issues/81&quot;&gt;#81&lt;/a&gt; UNKNOWN target identifies all buffers before other targets have a chance&lt;/li&gt;
  &lt;li&gt;&lt;a href=&quot;https://github.com/BallAerospace/COSMOS/issues/78&quot;&gt;#78&lt;/a&gt; Reduce COSMOS memory usage&lt;/li&gt;
  &lt;li&gt;&lt;a href=&quot;https://github.com/BallAerospace/COSMOS/issues/76&quot;&gt;#76&lt;/a&gt; Fix specs to new expect syntax and remove ‘should’&lt;/li&gt;
  &lt;li&gt;&lt;a href=&quot;https://github.com/BallAerospace/COSMOS/issues/74&quot;&gt;#74&lt;/a&gt; Server requests/sec and utilization are incorrect&lt;/li&gt;
&lt;/ul&gt;

&lt;h3 id=&quot;migration-notes-from-cosmos-32x&quot;&gt;Migration Notes from COSMOS 3.2.x:&lt;/h3&gt;

&lt;p&gt;System.telemetry.target_names and System.commands.target_names no longer contain the ‘UNKNOWN’ target.&lt;/p&gt;
</description>
    </item>
    
    <item>
      <title>COSMOS at the GSAW Conference</title>
      <link>http://cosmosrb.com/news/2015/02/27/cosmos-at-gsaw-conference/</link>
      <pubDate>Fri, 27 Feb 2015 12:00:00 -0700</pubDate>
      <dc:creator>ryanmelt</dc:creator>
      
      
      <category>conference</category>
      
      <guid isPermaLink="true">http://cosmosrb.com/news/2015/02/27/cosmos-at-gsaw-conference/</guid>
      <description>&lt;p&gt;Ball Aerospace COSMOS is participating in the poster session of this years &lt;a href=&quot;http://gsaw.org&quot;&gt;Ground System Architectures Workshop (GSAW)&lt;/a&gt; taking place at the Renaissance Los Angeles Airport Hotel March 2-5, 2015.&lt;/p&gt;

&lt;p&gt;If you’re attending the conference, stop by our poster in the exhibit hall and say hi!&lt;/p&gt;
</description>
    </item>
    
    <item>
      <title>Ball Aerospace COSMOS 3.2.1 Released</title>
      <link>http://cosmosrb.com/news/2015/02/23/cosmos-3-2-1-released/</link>
      <pubDate>Mon, 23 Feb 2015 12:00:00 -0700</pubDate>
      <dc:creator>ryanmelt</dc:creator>
      
      
      <category>release</category>
      
      <guid isPermaLink="true">http://cosmosrb.com/news/2015/02/23/cosmos-3-2-1-released/</guid>
      <description>&lt;h3 id=&quot;issues&quot;&gt;Issues:&lt;/h3&gt;

&lt;ul&gt;
  &lt;li&gt;&lt;a href=&quot;https://github.com/BallAerospace/COSMOS/issues/61&quot;&gt;#61&lt;/a&gt; Don’t crash TestRunner if there is an error during require_utilities()&lt;/li&gt;
  &lt;li&gt;&lt;a href=&quot;https://github.com/BallAerospace/COSMOS/issues/63&quot;&gt;#63&lt;/a&gt; Creating interfaces with the same name does not cause an error&lt;/li&gt;
  &lt;li&gt;&lt;a href=&quot;https://github.com/BallAerospace/COSMOS/issues/64&quot;&gt;#64&lt;/a&gt; Launcher RUBYW substitution broken by refactor&lt;/li&gt;
  &lt;li&gt;&lt;a href=&quot;https://github.com/BallAerospace/COSMOS/issues/65&quot;&gt;#65&lt;/a&gt; CmdTlmServer ensure log messages start scrolled to bottom on Linux&lt;/li&gt;
  &lt;li&gt;&lt;a href=&quot;https://github.com/BallAerospace/COSMOS/issues/66&quot;&gt;#66&lt;/a&gt; Improve graceful shutdown on linux and prevent continuous exceptions from InterfaceThread&lt;/li&gt;
  &lt;li&gt;&lt;a href=&quot;https://github.com/BallAerospace/COSMOS/issues/70&quot;&gt;#70&lt;/a&gt; ask() should take a default&lt;/li&gt;
&lt;/ul&gt;

&lt;h3 id=&quot;migration-notes-from-cosmos-31x&quot;&gt;Migration Notes from COSMOS 3.1.x:&lt;/h3&gt;

&lt;p&gt;No significant updates to existing code should be needed. The primary reason for update to 3.2.x is fixing the slow shutdown present in all of 3.1.x.&lt;/p&gt;
</description>
    </item>
    
    <item>
      <title>Ball Aerospace COSMOS 3.2.0 Released</title>
      <link>http://cosmosrb.com/news/2015/02/17/cosmos-3-2-0-released/</link>
      <pubDate>Tue, 17 Feb 2015 12:00:00 -0700</pubDate>
      <dc:creator>ryanmelt</dc:creator>
      
      
      <category>release</category>
      
      <guid isPermaLink="true">http://cosmosrb.com/news/2015/02/17/cosmos-3-2-0-released/</guid>
      <description>&lt;h3 id=&quot;issues&quot;&gt;Issues:&lt;/h3&gt;

&lt;ul&gt;
  &lt;li&gt;&lt;a href=&quot;https://github.com/BallAerospace/COSMOS/issues/34&quot;&gt;#34&lt;/a&gt; Refactor packet_config&lt;/li&gt;
  &lt;li&gt;&lt;a href=&quot;https://github.com/BallAerospace/COSMOS/issues/43&quot;&gt;#43&lt;/a&gt; Add ccsds_log_reader.rb as an example of alternative log readers&lt;/li&gt;
  &lt;li&gt;&lt;a href=&quot;https://github.com/BallAerospace/COSMOS/issues/45&quot;&gt;#45&lt;/a&gt; Slow shutdown of CTS and TlmViewer with threads trying to connect&lt;/li&gt;
  &lt;li&gt;&lt;a href=&quot;https://github.com/BallAerospace/COSMOS/issues/46&quot;&gt;#46&lt;/a&gt; Add mutex protection to Cosmos::MessageLog&lt;/li&gt;
  &lt;li&gt;&lt;a href=&quot;https://github.com/BallAerospace/COSMOS/issues/47&quot;&gt;#47&lt;/a&gt; TlmGrapher RangeError in Overview Graph&lt;/li&gt;
  &lt;li&gt;&lt;a href=&quot;https://github.com/BallAerospace/COSMOS/issues/49&quot;&gt;#49&lt;/a&gt; Make about dialog scroll&lt;/li&gt;
  &lt;li&gt;&lt;a href=&quot;https://github.com/BallAerospace/COSMOS/issues/55&quot;&gt;#55&lt;/a&gt; Automatic require of stream_protocol fix and cleanup&lt;/li&gt;
  &lt;li&gt;&lt;a href=&quot;https://github.com/BallAerospace/COSMOS/issues/57&quot;&gt;#57&lt;/a&gt; Add OPTION keyword to support passing arbitrary options to interfaces/routers&lt;/li&gt;
  &lt;li&gt;&lt;a href=&quot;https://github.com/BallAerospace/COSMOS/issues/59&quot;&gt;#59&lt;/a&gt; Add password mode to ask and ask_string&lt;/li&gt;
&lt;/ul&gt;

&lt;h3 id=&quot;migration-notes-from-cosmos-31x&quot;&gt;Migration Notes from COSMOS 3.1.x:&lt;/h3&gt;

&lt;p&gt;No significant updates to existing code should be needed. The primary reason for update to 3.2.x is fixing the slow shutdown present in all of 3.1.x.&lt;/p&gt;
</description>
    </item>
    
    <item>
      <title>Ball Aerospace COSMOS 3.1.2 Released</title>
      <link>http://cosmosrb.com/news/2015/02/03/cosmos-3-1-2-released/</link>
      <pubDate>Tue, 03 Feb 2015 12:00:00 -0700</pubDate>
      <dc:creator>ryanmelt</dc:creator>
      
      
      <category>release</category>
      
      <guid isPermaLink="true">http://cosmosrb.com/news/2015/02/03/cosmos-3-1-2-released/</guid>
      <description>&lt;h3 id=&quot;issues&quot;&gt;Issues:&lt;/h3&gt;

&lt;ul&gt;
  &lt;li&gt;&lt;a href=&quot;https://github.com/BallAerospace/COSMOS/issues/20&quot;&gt;#20&lt;/a&gt; Handbook Creator should output relative paths&lt;/li&gt;
  &lt;li&gt;&lt;a href=&quot;https://github.com/BallAerospace/COSMOS/issues/21&quot;&gt;#21&lt;/a&gt; Improve code metrics&lt;/li&gt;
  &lt;li&gt;&lt;a href=&quot;https://github.com/BallAerospace/COSMOS/issues/26&quot;&gt;#26&lt;/a&gt; Dynamically created file for Mac launchers should not be included in CRC calculation&lt;/li&gt;
  &lt;li&gt;&lt;a href=&quot;https://github.com/BallAerospace/COSMOS/issues/27&quot;&gt;#27&lt;/a&gt; TestRunner build_test_suites destroys CustomTestSuite if underlying test procedures change&lt;/li&gt;
  &lt;li&gt;&lt;a href=&quot;https://github.com/BallAerospace/COSMOS/issues/28&quot;&gt;#28&lt;/a&gt; TlmGrapher - Undefined method nan? for 0:Fixnum&lt;/li&gt;
  &lt;li&gt;&lt;a href=&quot;https://github.com/BallAerospace/COSMOS/issues/35&quot;&gt;#35&lt;/a&gt; Race condition starting new binary log&lt;/li&gt;
  &lt;li&gt;&lt;a href=&quot;https://github.com/BallAerospace/COSMOS/issues/36&quot;&gt;#36&lt;/a&gt; TlmDetailsDialog non-functional&lt;/li&gt;
  &lt;li&gt;&lt;a href=&quot;https://github.com/BallAerospace/COSMOS/issues/37&quot;&gt;#37&lt;/a&gt; Remaining TlmGrapher regression&lt;/li&gt;
  &lt;li&gt;&lt;a href=&quot;https://github.com/BallAerospace/COSMOS/issues/38&quot;&gt;#38&lt;/a&gt; Allow INTERFACE_TARGET to work with target name substitutions&lt;/li&gt;
&lt;/ul&gt;

&lt;h3 id=&quot;migration-notes-from-cosmos-30x&quot;&gt;Migration Notes from COSMOS 3.0.x:&lt;/h3&gt;

&lt;p&gt;The definition of limits persistence has changed. Before it only applied when changing to a bad state (yellow or red). Now persistence applies for all changes including from stale to a valid state and from bad states back to green.&lt;/p&gt;
</description>
    </item>
    
    <item>
      <title>Ball Aerospace COSMOS 3.1.1 Released</title>
      <link>http://cosmosrb.com/news/2015/01/28/cosmos-3-1-1-released/</link>
      <pubDate>Wed, 28 Jan 2015 12:00:00 -0700</pubDate>
      <dc:creator>ryanmelt</dc:creator>
      
      
      <category>release</category>
      
      <guid isPermaLink="true">http://cosmosrb.com/news/2015/01/28/cosmos-3-1-1-released/</guid>
      <description>&lt;h3 id=&quot;issues&quot;&gt;Issues:&lt;/h3&gt;

&lt;ul&gt;
  &lt;li&gt;&lt;a href=&quot;https://github.com/BallAerospace/COSMOS/issues/10&quot;&gt;#10&lt;/a&gt; Simulated Targets Button only works on Windows&lt;/li&gt;
  &lt;li&gt;&lt;a href=&quot;https://github.com/BallAerospace/COSMOS/issues/11&quot;&gt;#11&lt;/a&gt; Mac application folders not working&lt;/li&gt;
  &lt;li&gt;&lt;a href=&quot;https://github.com/BallAerospace/COSMOS/issues/12&quot;&gt;#12&lt;/a&gt; Persistence should be applied even if changing from stale&lt;/li&gt;
  &lt;li&gt;&lt;a href=&quot;https://github.com/BallAerospace/COSMOS/issues/14&quot;&gt;#14&lt;/a&gt; Allow information on logging page to be copied&lt;/li&gt;
  &lt;li&gt;&lt;a href=&quot;https://github.com/BallAerospace/COSMOS/issues/16&quot;&gt;#16&lt;/a&gt; Ensure read conversion cache cannot be cleared mid-use&lt;/li&gt;
  &lt;li&gt;&lt;a href=&quot;https://github.com/BallAerospace/COSMOS/issues/17&quot;&gt;#17&lt;/a&gt; NaNs in telemetry graph causes scaling crash&lt;/li&gt;
&lt;/ul&gt;

&lt;h3 id=&quot;migration-notes-from-cosmos-30x&quot;&gt;Migration Notes from COSMOS 3.0.x:&lt;/h3&gt;

&lt;p&gt;The definition of limits persistence has changed. Before it only applied when changing to a bad state (yellow or red). Now persistence applies for all changes including from stale to a valid state and from bad states back to green.&lt;/p&gt;
</description>
    </item>
    
    <item>
      <title>Ball Aerospace COSMOS Open Sourced</title>
      <link>http://cosmosrb.com/news/2015/01/06/ball-aerospace-cosmos-open-sourced/</link>
      <pubDate>Tue, 06 Jan 2015 12:00:00 -0700</pubDate>
      <dc:creator>ryanmelt</dc:creator>
      
      
      <category>release</category>
      
      <guid isPermaLink="true">http://cosmosrb.com/news/2015/01/06/ball-aerospace-cosmos-open-sourced/</guid>
      <description>&lt;h2 id=&quot;ball-aerospace--technologies-corp-has-launched-ball-aerospace-cosmos-the-companys-second-open-source-software-project&quot;&gt;Ball Aerospace &amp;amp; Technologies Corp. has launched Ball Aerospace COSMOS, the company’s second open source software project.&lt;/h2&gt;

&lt;p&gt;Ball Aerospace COSMOS brings an exciting set of functionality to Operations and Integration &amp;amp; Test that had previously only been available in proprietary
and expensive COTS solutions or not available in any commercial product.  A full set of 15 applications provide features including automated test procedures,
realtime and offline telemetry display and graphing, post-test analysis and CSV extraction, limits monitoring, command and telemetry handbook creation,
and binary file editing.&lt;/p&gt;

&lt;p&gt;Automated test procedures written for COSMOS offer the full power of the Ruby programming language allowing operators to send commands,
verify telemetry, read and write files, access the network, and even send an email on completion.  Additional features include automated test
report generation, standardized meta data collection (unit serial number, operator name), and loop testing (executing the same test repeatedly
to wring out timing and other issues).  Advanced debugging functionality allows for single-stepping through procedures, setting breakpoints, and
complete logging of all script and user interaction with the system under test.&lt;/p&gt;

&lt;p&gt;Detailed data visualization allows for custom screen creation, line and x-y plotting of realtime data, easy creation of custom 3d visualizations,
and the ability to quickly view any data provided by an embedded system.   Post-test analysis and data extraction capabilities make narrowing
down anomalies easy and allow for data to be quickly imported into outside data analysis systems such as Matlab.&lt;/p&gt;

&lt;p&gt;“Ball Aerospace’s COSMOS enables an amazing amount of functionality and can provide a standard interface for interacting with anything that
contains embedded software”, said Ryan Melton, COSMOS’s creator and open source evangelist.  “By open sourcing this software we hope to
change the whole playing field of Operations, Integration, and Test”.&lt;/p&gt;
</description>
    </item>
    
  </channel>
</rss><|MERGE_RESOLUTION|>--- conflicted
+++ resolved
@@ -11,13 +11,8 @@
     <title xml:lang="en">Ball Aerospace COSMOS News</title>
     <atom:link type="application/atom+xml" href="http://cosmosrb/feed.xml" rel="self"/>
     <link>http://cosmosrb.com/</link>
-<<<<<<< HEAD
     <pubDate>Tue, 05 Sep 2017 08:47:39 -0600</pubDate>
     <lastBuildDate>Tue, 05 Sep 2017 08:47:39 -0600</lastBuildDate>
-=======
-    <pubDate>Wed, 23 Aug 2017 17:03:36 -0600</pubDate>
-    <lastBuildDate>Wed, 23 Aug 2017 17:03:36 -0600</lastBuildDate>
->>>>>>> c9e2114a
     <language>en-US</language>
     <generator>Jekyll v3.5.2</generator>
     <description>The User Interface for Embedded Systems</description>
